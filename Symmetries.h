--- conflicted
+++ resolved
@@ -32,14 +32,10 @@
 
 /*! @file
  *
-<<<<<<< HEAD
- * Provides structured information about a set of coordination symmetries.
-=======
  * Central inclusion point of the library. Defines the main symmetry data and
  * all accessors. Symmetries are defined in a constexpr fashion and homogenized
  * into a single container at compile-time to allow for compile-time computation
  * without losing universal accessibility at run-time.
->>>>>>> faa91873
  */
 
 /* TODO
@@ -62,12 +58,8 @@
   std::vector<unsigned>
 >;
 
-<<<<<<< HEAD
-/*! All angle functions can be called with arbitrary (valid) parameters
-=======
 /*!
  * All angle functions can be called with arbitrary (valid) parameters
->>>>>>> faa91873
  * without failing. Valid here means that a != b and less than the size of
  * the symmetry requested.
  *
@@ -77,12 +69,8 @@
   double(const unsigned&, const unsigned&)
 >;
 
-<<<<<<< HEAD
-/*! All symmetries have a guess implementation of what could work as the defined
-=======
 /*! 
  * All symmetries have a guess implementation of what could work as the defined
->>>>>>> faa91873
  * tetrahedra. Have to use boost::none to signal to replace this position with 
  * the central atom as it is not part of the indexing scheme used here.
  *
@@ -101,11 +89,7 @@
 
 using CoordinateList = std::vector<Eigen::Vector3d>;
 
-<<<<<<< HEAD
-//! Data class to represent all available information about a symmetry
-=======
 //! Dynamic symmetry information data struct
->>>>>>> faa91873
 struct SymmetryInformation {
   const std::string stringName;
   const unsigned size;
@@ -513,10 +497,6 @@
     {{3, 2, 1, 0}} // C2
   }};
 
-<<<<<<< HEAD
-// Derived data, see tests
-constexpr double smallestAngle = 1.21055;
-=======
 #ifdef USE_ALTERNATE_TETRAHEDRA
   static constexpr std::array<
     std::array<unsigned, 4>,
@@ -1006,7 +986,6 @@
   }};
 #endif
 };
->>>>>>> faa91873
 
 struct SquareAntiPrismatic {
   /*  Two representations, one oblique, the other more helpful.
@@ -1355,21 +1334,6 @@
   return symmetryData().at(name).stringName;
 }
 
-<<<<<<< HEAD
-inline std::string spaceFreeName(const Name& symmetryName) {
-  std::string baseName = name(symmetryName);
-
-  std::replace(
-    baseName.begin(),
-    baseName.end(),
-    ' ',
-    '-'
-  );
-
-  return baseName;
-}
-
-=======
 //! Fetch a space-free name for file naming
 inline std::string spaceFreeName(const Name& name) {
   std::string toModify = symmetryData().at(name).stringName;
@@ -1385,7 +1349,6 @@
 }
 
 //! Fetch the number of symmetry positions of a symmetry
->>>>>>> faa91873
 inline const unsigned& size(const Name& name) {
   return symmetryData().at(name).size;
 }
