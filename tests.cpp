#define BOOST_TEST_MODULE SymmetryTests
#define BOOST_TEST_DYN_LINK
#include <boost/test/unit_test.hpp>

#include "Symmetries.h"
#include <set>
#include <iostream>
#include <numeric>
#include <Eigen/Geometry>
#include "constexprProperties.h"

#include "Properties.h"

#include "template_magic/Containers.h"
#include "template_magic/Numeric.h"

using namespace Symmetry;

auto makeCoordinateGetter(const Name& name) {
  return [&](const unsigned& index) -> Eigen::Vector3d {
    return symmetryData().at(name).coordinates.at(index);
  };
}

std::vector<unsigned> rotate(
  const std::vector<unsigned>& toRotate,
  const std::vector<unsigned>& rotationVector
) {
  std::vector<unsigned> rotated (toRotate.size()); 

  for(unsigned i = 0; i < toRotate.size(); i++) {
    rotated[i] = toRotate[
      rotationVector[i]
    ];
  }

  return rotated;
}

BOOST_AUTO_TEST_CASE(symmetryDataConstructedCorrectly) {
  BOOST_TEST_REQUIRE(Symmetry::symmetryData().size() == Symmetry::nSymmetries);

  BOOST_REQUIRE(
    TemplateMagic::all_of(
      TemplateMagic::map(
        Symmetry::allNames,
        [&](const auto& symmetryName) -> bool {
          return Symmetry::symmetryData().count(symmetryName) == 1;
        }
      )
    )
  );
}

BOOST_AUTO_TEST_CASE(angleFuntionsInSequence) {
  BOOST_CHECK(
    TemplateMagic::all_of(
      TemplateMagic::zipMap(
        Symmetry::data::angleFunctions,
        std::vector<Symmetry::data::AngleFunctionPtr> {{
          &Symmetry::data::Linear::angleFunction,
          &Symmetry::data::Bent::angleFunction,
          &Symmetry::data::TrigonalPlanar::angleFunction, // 3
          &Symmetry::data::TrigonalPyramidal::angleFunction,
          &Symmetry::data::TShaped::angleFunction,
          &Symmetry::data::Tetrahedral::angleFunction, // 4
          &Symmetry::data::SquarePlanar::angleFunction,
          &Symmetry::data::Seesaw::angleFunction,
          &Symmetry::data::SquarePyramidal::angleFunction, // 5
          &Symmetry::data::TrigonalBiPyramidal::angleFunction,
          &Symmetry::data::PentagonalPlanar::angleFunction,
          &Symmetry::data::Octahedral::angleFunction, // 6
          &Symmetry::data::TrigonalPrismatic::angleFunction,
          &Symmetry::data::PentagonalPyramidal::angleFunction,
          &Symmetry::data::PentagonalBiPyramidal::angleFunction, // 7
          &Symmetry::data::SquareAntiPrismatic::angleFunction // 8
        }},
        [](const auto& aPtr, const auto& bPtr) -> bool {
          return aPtr == bPtr;
        }
      )
    )
  );
}

BOOST_AUTO_TEST_CASE( correctRotationVectorSize ) {
  // every rotation vector size must equal size of symmetry
  for(const auto& name : allNames) {
    for(const auto& rotationVector : rotations(name)) {
      BOOST_CHECK(rotationVector.size() == size(name));
    }
  }

}

BOOST_AUTO_TEST_CASE( rotationVectorSanityTests ) {

  // every rotation may have every number 0 -> (size of symmetry - 1) only once
  for(const auto& name : allNames) {
    std::set<unsigned> members;
    for(unsigned i = 0; i < size(name); i++) {
      members.insert(members.end(), i);
    }

    for(const auto& rotationVector : rotations(name)) {
      std::set<unsigned> converted {
        rotationVector.begin(),
        rotationVector.end()
      };

      BOOST_CHECK(converted.size() == size(name)); // no duplicates
      
      BOOST_CHECK(
        std::accumulate(
          rotationVector.begin(),
          rotationVector.end(),
          true,
          [&members](const bool& carry, const unsigned& rotationElement) {
            return carry && members.count(rotationElement) == 1;
          }
        )
      );
    }
  }

  /* every rotation must return to the original after a finite number of
   * applications
   */
  unsigned maxIter = 100;
  for(const auto& name : allNames) {
    std::vector<unsigned> initialConfiguration (
      size(name),
      0
    );

    std::iota(
      initialConfiguration.begin(),
      initialConfiguration.end(),
      0
    );

    for(const auto& rotationVector : rotations(name)) {
      // copy in from initial
      auto configuration = initialConfiguration;

      bool pass = false;
      for(unsigned N = 0; N < maxIter; N++) {
        configuration = rotate(configuration, rotationVector);
        if(configuration == initialConfiguration) {
          pass = true;
          break;
        }
      }

      BOOST_CHECK(pass);
    }
  }

}

BOOST_AUTO_TEST_CASE( angleFunctionInputSymmetry ) {

  // every angle function must be symmetrical on input of valid unsigned indices
  for(const auto& symmetryName: allNames) {
    bool passesAll = true;

    for(unsigned i = 0; i < size(symmetryName) && passesAll; i++) {
      for(unsigned j = i + 1; j < size(symmetryName); j++) {
        if(angleFunction(symmetryName)(i, j) != angleFunction(symmetryName)(j, i)) {
          passesAll = false;
          std::cout << name(symmetryName) 
            << " is not symmetrical w.r.t. input indices: falsified by (" 
            << i << ", " << j <<") -> (" << angleFunction(symmetryName)(i, j) 
            << ", " << angleFunction(symmetryName)(j, i) << ")." << std::endl;
          break;
        }
      }
    }

    BOOST_CHECK(passesAll);
  }

}

BOOST_AUTO_TEST_CASE( angleFunctionZeroForIdenticalInput) {

  // every angle function must return 0 for identical indices
  for(const auto& symmetryName: allNames) {
    bool passesAll = true;

    for(unsigned i = 0; i < size(symmetryName); i++) {
      if(angleFunction(symmetryName)(i, i) != 0) {
        passesAll = false;
        std::cout << name(symmetryName)
          << "'s angle function does not return zero for identical indices ("
          << i << ", " << i << ")." << std::endl;
        break;
      }
    }

    BOOST_CHECK(passesAll);
  }
}

BOOST_AUTO_TEST_CASE(anglesWithinRadiansBounds) {
  for(const auto& symmetryName : allNames) {
    bool passesAll = true;

    for(unsigned i = 0; i < size(symmetryName); i++) {
      for(unsigned j = 0; j < size(symmetryName); j++) {
        if(
          !(
            0 <= angleFunction(symmetryName)(i, j) 
          ) || !(
            angleFunction(symmetryName)(i, j) <= M_PI
          )
        ) {
          passesAll = false;
          std::cout << name(symmetryName)
            << "'s angle function is not within radians bounds for indices ("
            << i << ", " << j << ") -> " << angleFunction(symmetryName)(i, j)
            << std::endl;
          break;
        }
      }
    }

    BOOST_CHECK(passesAll);
  }
}

BOOST_AUTO_TEST_CASE( rightAmountOfCoordinates) {
  // every information must have the right amount of coordinates
  for(const auto& symmetryName: allNames) {
    BOOST_CHECK(
      symmetryData().at(symmetryName).coordinates.size() == 
      symmetryData().at(symmetryName).size
    );
  }
}

BOOST_AUTO_TEST_CASE( allCoordinateVectorsLengthOne) {
  for(const auto& symmetryName: allNames) {
    bool all_pass = true;

    for(const auto& coordinate: symmetryData().at(symmetryName).coordinates) {
      if(coordinate.norm() - 1 > 1e10) {
        all_pass = false;
        break;
      }
    }

    BOOST_CHECK(all_pass);
  }
}

BOOST_AUTO_TEST_CASE( anglesMatchCoordinates) {

  /* The results of the angle functions ought to match the geometries specified
   * by the coordinates
   */

  for(const auto& symmetryName: allNames) {
    auto getCoordinates =  [&](const unsigned& index) -> Eigen::Vector3d {
      return symmetryData().at(symmetryName).coordinates.at(index);
    };

    bool all_pass = true;

    for(unsigned i = 0; i < size(symmetryName); i++) {
      for(unsigned j = i + 1; j < size(symmetryName); j++) {
        auto angleInCoordinates = std::acos(
          getCoordinates(i).dot(
            getCoordinates(j)
          ) / (
            getCoordinates(i).norm() * getCoordinates(j).norm()
          )
        );

        auto angleDifference = angleInCoordinates - angleFunction(symmetryName)(i, j);

        // Tolerate only one degree difference
        if(std::fabs(angleDifference) > 1) {
          all_pass = false;

          std::cout << name(symmetryName) 
            << ": angleFunction != angles from coordinates ("  
            << i << ", " << j << "): " << angleDifference 
            << ", angleFunction = " << angleFunction(symmetryName)(i, j) 
            << ", angle from coordinates = " << angleInCoordinates << std::endl;
        }
      }
    }

    BOOST_CHECK(all_pass);
  }
}

BOOST_AUTO_TEST_CASE( allTetrahedraPositive) {
  /* Checks if sequence that tetrahedra are defined in leads to a positive 
   * volume when calculated via
   *
   *  (1 - 4) dot [ (2 - 4) x (3 - 4) ]
   *
   */
  for(const auto& symmetryName: allNames) {
    auto getCoordinates = [&](const boost::optional<unsigned>& indexOption) -> Eigen::Vector3d {
      if(indexOption) {
        return symmetryData().at(symmetryName).coordinates.at(indexOption.value());
      } else {
        return {0, 0, 0};
      }
    };

    bool all_pass = true;

    for(const auto& tetrahedron: tetrahedra(symmetryName)) {

      double tetrahedronVolume = (
        getCoordinates(tetrahedron[0]) - getCoordinates(tetrahedron[3])
      ).dot(
        (
          getCoordinates(tetrahedron[1]) - getCoordinates(tetrahedron[3])
        ).cross(
          getCoordinates(tetrahedron[2]) - getCoordinates(tetrahedron[3])
        )
      );

      if(tetrahedronVolume < 0) {
        all_pass = false;
        std::cout << name(symmetryName) << ": Tetrahedron {";

        for(unsigned i = 0; i < 4; i++) {
          if(tetrahedron[i]) std::cout << tetrahedron[i].value();
          else std::cout << "C";

          if(i != 3) std::cout << ", ";
        }

        std::cout << "} has negative volume (" << tetrahedronVolume << ")." 
          << std::endl;
      }
    }

    BOOST_CHECK(all_pass);
  }
}

BOOST_AUTO_TEST_CASE( tetrahedraDefinitionIndicesUnique ) {
  for(const auto& symmetryName : allNames) {
    for(const auto& tetrahedron : tetrahedra(symmetryName)) {
      bool containsAnEmptyOption = false;

      for(const auto& edgeOption : tetrahedron) {
        if(!edgeOption) {
          containsAnEmptyOption = true;
          break;
        }
      }

      std::set<unsigned> indices;

      for(const auto& edgeOption : tetrahedron) {
        if(edgeOption) {
          indices.insert(edgeOption.value());
        }
      }

      BOOST_CHECK(indices.size() + static_cast<unsigned>(containsAnEmptyOption) == 4);
    }
  }
}

BOOST_AUTO_TEST_CASE(smallestAngleValueCorrect) {
  const double comparisonSmallestAngle = TemplateMagic::min(
    TemplateMagic::map(
      allNames,
      [](const Name& symmetryName) -> double {
        double smallestAngle = angleFunction(symmetryName)(0, 1);

        for(unsigned i = 0; i < size(symmetryName); i++) {
          for(unsigned j = i + 1; j < size(symmetryName); j++) {
            double angle = angleFunction(symmetryName)(i, j);
            if(angle < smallestAngle) {
              smallestAngle = angle;
            }
          }
        }

        return smallestAngle;
      }
    )
  );

  BOOST_CHECK(0 < smallestAngle && smallestAngle < M_PI);
<<<<<<< HEAD
  BOOST_CHECK_MESSAGE(
    std::fabs(smallestAngle - comparisonSmallestAngle) < 1e-4,
    "The constant smallest angle set by the library is NOT the smallest "
    << "returned angle within the library. Current value of smallestAngle: "
    << smallestAngle << ", true smallest angle:" << comparisonSmallestAngle
  );
}
=======
}

/*BOOST_AUTO_TEST_CASE(writeAllCoordinates) {
  for(const auto& symmetryName : allNames) {
    std::cout << Symmetry::name(symmetryName) << "\n";
    std::cout << "ConstexprSymmetryInfo::CoordinatesType {{\n";
    for(const auto& coordinate : symmetryData().at(symmetryName).coordinates) {
      std::cout << "  {" << coordinate[0]
        << ", " << coordinate[1]
        << ", " << coordinate[2]
        << "}\n";
    }
    std::cout << "}}\n\n";
  }
}*/

/* NOTE: can refactor out doLigandGainTestIfAdjacent with a simple if-constexpr
 * in C++17
 */
template<class SymmetryClassFrom, class SymmetryClassTo>
std::enable_if_t<
  SymmetryClassFrom::size + 1 == SymmetryClassTo::size,
  bool
> doLigandGainTestIfAdjacent() {
  /* Struct:
   * .mappings - dynamic array of fixed-size index mappings
   * .angularDistortion, .chiralDistortion - doubles
   */
  auto constexprMappings = properties::ligandGainMappings<SymmetryClassFrom, SymmetryClassTo>();

  /* Vector of structs:
   * .indexMapping - vector containing the index mapping
   * .totalDistortion, .chiralDistortion - doubles
   */
  auto dynamicMappings = properties::symmetryTransitionMappings(
    SymmetryClassFrom::name,
    SymmetryClassTo::name
  );

  if(
    dynamicMappings.angularDistortion != constexprMappings.angularDistortion
    || dynamicMappings.chiralDistortion != constexprMappings.chiralDistortion
  ) {
    return false;
  }

  /* TODO Need to reformulate constexpr algorithm to use a DynamicSet instead
   * of a DynamicArray for the indexMappings and the dynamic algorithm to use
   * a set of index mappings -> easier set difference for comparison
   *
   * So far, an incomplete test, merely compares angular and chiral distortion
   */

  auto convertedMappings = constexprMappings.mappings.mapToSTL(
    [&](const auto& indexList) -> std::vector<unsigned> {
      return {
        indexList.begin(),
        indexList.end()
      };
    }
  );

  return TemplateMagic::setDifference(
    convertedMappings,
    dynamicMappings.indexMappings
  ).size() == 0;
}

template<class SymmetryClassFrom, class SymmetryClassTo>
std::enable_if_t<
  SymmetryClassFrom::size + 1 != SymmetryClassTo::size,
  bool
> doLigandGainTestIfAdjacent() {
  return true;
}

template<class SymmetryClassFrom, class SymmetryClassTo>
struct LigandGainTest {
  static bool value() {
    return doLigandGainTestIfAdjacent<SymmetryClassFrom, SymmetryClassTo>();
  }
};

template<class SymmetryClass>
struct RotationGenerationTest {
  static bool value() {

    // This is a DynamicSet of SymmetryClass-sized Arrays
    auto constexprRotations = properties::generateAllRotations<SymmetryClass>(
      properties::startingIndexSequence<SymmetryClass>()
    );

    // This is a std::set of SymmetryClass-sized std::vectors
    auto dynamicRotations = properties::generateAllRotations(
      SymmetryClass::name,
      detail::iota<unsigned>(SymmetryClass::size)
    );

    auto convertedRotations = constexprRotations.mapToSTL(
      [&](const auto& indexList) -> std::vector<unsigned> {
        return {
          indexList.begin(),
          indexList.end()
        };
      }
    );

    if(convertedRotations.size() != constexprRotations.size()) {
      std::cout << "In symmetry " << SymmetryClass::stringName << ", "
        << "constexpr rotations set reports " << constexprRotations.size()
        << " elements but the STL mapped variant has only " 
        << convertedRotations.size() << " elements!" << std::endl;
    }

    bool pass = true;

    // Size mismatch
    if(convertedRotations.size() != dynamicRotations.size()) {
      pass = false;
    } else {
      pass = (
        TemplateMagic::setDifference(
          convertedRotations,
          dynamicRotations
        ).size() == 0
      );
    }

    if(!pass) {
      std::cout << "Rotation generation differs for "
        << SymmetryClass::stringName 
        << " symmetry: Sizes of generated sets are different. "
        << "constexpr - " << convertedRotations.size() << " != "
        << dynamicRotations.size() << " - dynamic" << std::endl;
      std::cout << " Maximum #rotations: " << properties::maxRotations<SymmetryClass>() 
        << std::endl;

      std::cout << " Converted constexpr:" << std::endl;
      for(const auto& element : convertedRotations) {
        std::cout << " {" << TemplateMagic::condenseIterable(element) 
          << "}\n";
      }

      std::cout << " Dynamic:" << std::endl;
      for(const auto& element : dynamicRotations) {
        std::cout << " {" << TemplateMagic::condenseIterable(element) 
          << "}\n";
      }
    } 

    return pass;
  }
/* Previously, when the interface with which this is used (unpackToFunction) was
 * unable to cope with both value data members and value function members 
 * equally, this was of the form::
 *
 *   static bool initialize() {
 *     ...
 *     return value;
 *   }
 *   static bool value = initialize();
 *
 * Although this seems equivalent, it really isn't, since initialize() is called
 * at static initialization time instead of at first use as when value is 
 * a function. Since, in this case, the value function depends on another static
 * value (generateAllRotations -> symmetryData), the value-initialize variant
 * leads to a static initialization fiasco, where it is unclear whether the
 * value data member or symmetryData is initialized first.
 *
 * Only in the case of static constexpr is the value-initialize variant 
 * semantically equivalent to the data member variant.
 */
};

std::string getGraphvizNodeName(const Symmetry::Name& symmetryName) {
  auto stringName = Symmetry::name(symmetryName);

  stringName.erase(
    std::remove_if(
      stringName.begin(),
      stringName.end(),
      [](const char& singleChar) -> bool {
        return (
          singleChar == ' ' 
          || singleChar == '-'
        );
      }
    ),
    stringName.end()
  );
  return stringName;
}

template<typename SymmetryClassFrom, typename SymmetryClassTo> 
std::enable_if_t<
  SymmetryClassFrom::size + 1 == SymmetryClassTo::size,
  void
> doWriteIfAdjacent() {
  auto constexprMapping = properties::ligandGainMappings<SymmetryClassFrom, SymmetryClassTo>();

  unsigned multiplicity = constexprMapping.mappings.size();

  std::cout << "  " << getGraphvizNodeName(SymmetryClassFrom::name)
    << " -> " << getGraphvizNodeName(SymmetryClassTo::name)
    << " [";

  if(multiplicity <= 3) {
    std::vector<std::string> repeatColor (
      multiplicity,
      "black"
    );

    std::cout << "color=\"" << TemplateMagic::condenseIterable(repeatColor, ":invis:") << "\"";
  } else {
    std::cout << "color=\"" << "black" << "\"";
    std::cout << ", style=\"dashed\"";
  }

  std::cout << ", label=\"" 
    << ConstexprMagic::Math::round(constexprMapping.angularDistortion, 2);

  if(multiplicity > 3) {
    std::cout << " (" << multiplicity << ")";
  }

  std::cout << "\"];\n";
}

template<typename SymmetryClassFrom, typename SymmetryClassTo> 
std::enable_if_t<
  SymmetryClassFrom::size + 1 != SymmetryClassTo::size,
  void
> doWriteIfAdjacent() {}

template<typename SymmetryClassFrom, typename SymmetryClassTo> 
struct WriteLigandMapping {
  static bool value() {
    doWriteIfAdjacent<SymmetryClassFrom, SymmetryClassTo>();
    return true;
  }
};

BOOST_AUTO_TEST_CASE(constexprProperties) {
  // Full test of rotation algorithm equivalency for all symmetries
  BOOST_CHECK_MESSAGE(
    TemplateMagic::all_of(
      ConstexprMagic::TupleType::map<
        Symmetry::data::allSymmetryDataTypes,
        RotationGenerationTest
      >()
    ),
    "There is a discrepancy between constexpr and dynamic rotation generation"
  );

  /* The line below leads to absurdly high memory use in g++, up to 16 GB. I
   * cannot compile the underlying calculation of ideal index mappings in
   * transitions between symmetries for any larger symmetries: This is 5->6, 
   * any size 6->7 transition compilations crash after exhausting 16GB RAM and
   * 16GB swap.
   *
   * Affected versions:
   * - gcc 6.3.0
   * - gcc 7.1.0
   *
   *
   * Clang 4.0.0 compiles all transitions just fine with < 500 MB RAM use.
   */
  // WriteLigandMapping<data::SquarePyramidal, data::Octahedral>::value();

  // Write out all mappings
  ConstexprMagic::TupleType::mapAllPairs<
    Symmetry::data::allSymmetryDataTypes,
    WriteLigandMapping
  >();

  // Test transitions generation/evaluation algorithm equivalency for all
  BOOST_CHECK_MESSAGE(
    TemplateMagic::all_of(
      ConstexprMagic::TupleType::mapAllPairs<
        Symmetry::data::allSymmetryDataTypes,
        LigandGainTest
      >()
    ),
    "There is a discrepancy between constexpr and dynamic ligand gain mapping"
    << " generation!"
  );


  /*constexpr auto mappings = ligandGainMappings<data::SquarePlanar, data::SquarePyramidal>();
  std::cout << "Linear to TShaped mappings: angular = " 
    << mappings.angularDistortion
    << ", chiral = " << mappings.chiralDistortion
    << ", multiplicity = " << mappings.mappings.size()
    << std::endl;

  for(const auto& indexMapping : mappings.mappings) {
    std::cout << TemplateMagic::condenseIterable(indexMapping) << std::endl;
  }*/
}

static_assert(
  nSymmetries == std::tuple_size<data::allSymmetryDataTypes>::value,
  "nSymmetries does not equal number of symmetry data class types in "
  "allSymmetryDataTypes"
);
>>>>>>> faa91873
<|MERGE_RESOLUTION|>--- conflicted
+++ resolved
@@ -393,15 +393,12 @@
   );
 
   BOOST_CHECK(0 < smallestAngle && smallestAngle < M_PI);
-<<<<<<< HEAD
   BOOST_CHECK_MESSAGE(
     std::fabs(smallestAngle - comparisonSmallestAngle) < 1e-4,
     "The constant smallest angle set by the library is NOT the smallest "
     << "returned angle within the library. Current value of smallestAngle: "
     << smallestAngle << ", true smallest angle:" << comparisonSmallestAngle
   );
-}
-=======
 }
 
 /*BOOST_AUTO_TEST_CASE(writeAllCoordinates) {
@@ -706,5 +703,4 @@
   nSymmetries == std::tuple_size<data::allSymmetryDataTypes>::value,
   "nSymmetries does not equal number of symmetry data class types in "
   "allSymmetryDataTypes"
-);
->>>>>>> faa91873
+);