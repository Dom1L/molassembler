--- conflicted
+++ resolved
@@ -690,16 +690,8 @@
 }
 
 void CNStereocenter::assignRandom() {
-<<<<<<< HEAD
-  std::discrete_distribution<unsigned> decider {
-    _cache.permutations.weights.begin(),
-    _cache.permutations.weights.end()
-  };
-
-=======
->>>>>>> 17674e7b
   assign(
-    temple::random.pickDiscrete(_uniqueStereopermutationsCache.weights)
+    temple::random.pickDiscrete(_cache.permutations.weights)
   );
 }
 
