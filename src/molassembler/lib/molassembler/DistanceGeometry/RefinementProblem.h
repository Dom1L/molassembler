#ifndef INCLUDE_DG_DLIB_REFINEMENT_PROBLEM_H
#define INCLUDE_DG_DLIB_REFINEMENT_PROBLEM_H

#include "DistanceGeometry/DistanceBoundsMatrix.h"

#include <dlib/optimization.h>

/*! @file
 *
 * Specifies the refinement minimization problem for the dlib library.
 */

namespace molassembler {

namespace DistanceGeometry {

namespace errfDetail {

using Vector = dlib::matrix<double, 0, 1>;

inline dlib::vector<double, 3> getPos3D(const Vector& positions, const unsigned& i) {
  assert(4 * i + 3 < positions.size());

  return dlib::rowm(
    positions,
    dlib::range(4 * i, 4 * i + 2)
  );
}

inline Vector getPos(const Vector& positions, const unsigned& i) {
  assert(4 * i + 3 < positions.size());

  return dlib::rowm(
    positions,
    dlib::range(4 * i, 4 * i + 3)
  );
}

inline dlib::vector<double, 3> getAveragePos3D(
  const Vector& positions,
  const ChiralityConstraint::AtomListType& atomList
) {
  if(atomList.size() == 1) {
    return getPos3D(positions, atomList.front());
  }

  dlib::vector<double, 3> sum {0.0, 0.0, 0.0};

<<<<<<< HEAD
  for(const auto& atomIndex : atomList) {
    sum += getPos3D(positions, atomIndex);
=======
    return dlib::rowm(
      positions,
      dlib::range(4 * i, 4 * i + 3)
    );
>>>>>>> 360ae93e
  }

  sum /= atomList.size();

  return sum;
}

inline Vector getAveragePos(
  const Vector& positions,
  const ChiralityConstraint::AtomListType& atomList
) {
  if(atomList.size() == 1) {
    return getPos(positions, atomList.front());
  }

  Vector sum = dlib::zeros_matrix<double>(4, 1);

  for(const auto& atomIndex : atomList) {
    sum += getPos(positions, atomIndex);
  }

  sum /= atomList.size();

  return sum;
}

//! Signed tetrahedron volume adjusted by V' = 6 * V
inline double adjustedSignedVolume(
  const Vector& positions,
  const ChiralityConstraint::LigandSequence& ligands
) {
  return (
    getAveragePos3D(positions, ligands[0])
    - getAveragePos3D(positions, ligands[3])
  ).dot(
    (
      getAveragePos3D(positions, ligands[1])
      - getAveragePos3D(positions, ligands[3])
    ).cross(
      getAveragePos3D(positions, ligands[2])
      - getAveragePos3D(positions, ligands[3])
    )
  );
<<<<<<< HEAD
}

double proportionChiralityConstraintsCorrectSign(
  const std::vector<ChiralityConstraint>& chiralityConstraints,
  const Vector& positions
);

bool finalStructureAcceptable(
  const DistanceBoundsMatrix& bounds,
  const std::vector<ChiralityConstraint> chiralityConstraints,
  const Vector& positions
);

=======

  void explainAcceptanceFailure(
    const DistanceBoundsMatrix& bounds,
    const std::vector<ChiralityConstraint> chiralityConstraints,
    const Vector& positions
  );
>>>>>>> 360ae93e
} // namespace errfDetail

template<bool compress>
struct errfValue {
  // Typedefs
  using Vector = dlib::matrix<double, 0, 1>;

  // State
  const unsigned N;
  const dlib::matrix<double, 0, 0>& squaredBounds;
  const std::vector<ChiralityConstraint>& chiralityConstraints;

  // Constructor
  explicit errfValue(
    const dlib::matrix<double, 0, 0>& passSquaredBounds,
    const std::vector<ChiralityConstraint>& chiralityConstraints
  ) : N(passSquaredBounds.nc()),
      squaredBounds(passSquaredBounds),
      chiralityConstraints(chiralityConstraints)
  {}

  // Information
  double distanceError(const Vector& positions) const {
    double error = 0, lowerTerm, upperTerm;

    for(unsigned i = 0; i < N; ++i) {
      for(unsigned j = i + 1; j < N; ++j) {
        const double& upperBoundSquared = squaredBounds(i, j);
        const double& lowerBoundSquared = squaredBounds(j, i);
        // Since i < j, upper Bound is (i, j), lower Bound is (j, i)
        assert(lowerBoundSquared < upperBoundSquared);

        const double diffLength = dlib::length_squared(
          errfDetail::getPos(positions, j) - errfDetail::getPos(positions, i)
        );

        // Upper bound term
        upperTerm = diffLength / upperBoundSquared - 1;

        assert(!( // Ensure early continue logic is correct
          upperTerm > 0
          && (
            2 * lowerBoundSquared / (
              lowerBoundSquared + diffLength
            ) - 1
          ) > 0
        ));

        if(upperTerm > 0) {
          error += upperTerm * upperTerm;

          // If the upper term contributes, the lower certainly doesn't
          continue;
        }

        // Lower bound term
        lowerTerm = 2 * lowerBoundSquared / (
          lowerBoundSquared + diffLength
        ) - 1;

        if(lowerTerm > 0) {
          error += lowerTerm * lowerTerm;
        }
      }
    }

    return error;
  }

  double chiralError(const Vector& positions) const {
    double error = 0, volume, upperTerm, lowerTerm;

    for(const auto& constraint : chiralityConstraints) {
      volume = errfDetail::adjustedSignedVolume(positions, constraint.sites);

      // Upper bound term
      upperTerm = volume - constraint.upper;

      assert(!( // Ensure early continue logic is correct
        upperTerm > 0
        && constraint.lower - volume > 0
      ));

      if(upperTerm > 0) {
        error += upperTerm * upperTerm;

        // If the upper term contributes, the lower certainly doesn't
        continue;
      }

      // Lower bound term
      lowerTerm = constraint.lower - volume;
      if(lowerTerm > 0) {
        error += lowerTerm * lowerTerm;
      }
    }

    return error;
  }

  double extraDimensionError(const Vector& positions) const {
    if(!compress) {
      return 0;
    }

    double error = 0;
    for(unsigned i = 0; i < N; i++) {
      const double& w = positions(4 * i + 3);
      error += w * w;
    }

    return error;
  }

  // Operators
  double operator() (const Vector& positions) const {
    assert(positions.size() % 4 == 0);
    assert(positions.size() / 4 == N);

    // Evaluation of addition proceeds left-to-right
    if(compress) {
      // After chiral inversion, generally: distance >> chiral > extraDim
      return (
        extraDimensionError(positions)
        + chiralError(positions)
        + distanceError(positions)
      );
    }

    // Before chiral inversion, typically: chiral >> distance > extraDim
    return (
      extraDimensionError(positions)
      + distanceError(positions)
      + chiralError(positions)
    );
  }
};

template<bool compress>
struct errfGradient {
public:
  // Typedefs
  using Vector = dlib::matrix<double, 0, 1>;

  // State
  const unsigned N;
  const dlib::matrix<double, 0, 0>& squaredBounds;
  const std::vector<ChiralityConstraint>& chiralityConstraints;

  // Constructor
  explicit errfGradient(
    const dlib::matrix<double, 0, 0>& passSquaredBounds,
    const std::vector<ChiralityConstraint>& chiralityConstraints
  ) : N(passSquaredBounds.nc()),
      squaredBounds(passSquaredBounds),
      chiralityConstraints(chiralityConstraints)
  {}

  // Information
  Vector referenceA(const Vector& positions) const {
    Vector gradient(positions.size());
    dlib::set_all_elements(gradient, 0);

    for(unsigned alpha = 0; alpha < N; alpha++) {
      for(unsigned i = 0; i < N; i++) {
        if(i == alpha) { // skip identical indices
          continue;
        }

        const Vector diff = errfDetail::getPos(positions, alpha) - errfDetail::getPos(positions, i);

        const double upperTerm = dlib::length_squared(diff) / squaredBounds(
          std::min(i, alpha),
          std::max(i, alpha)
        ) - 1;

        if(upperTerm > 0) {
          dlib::set_rowm(
            gradient,
            dlib::range(4 * alpha, 4 * alpha + 3)
          ) += 4 * diff * upperTerm / squaredBounds(
            std::min(i, alpha),
            std::max(i, alpha)
          );
        }
      }
    }

    return gradient;
  }

  Vector referenceB(const Vector& positions) const {
    Vector gradient(positions.size());
    dlib::set_all_elements(gradient, 0);

    for(unsigned alpha = 0; alpha < N; alpha++) {
      for(unsigned i = 0; i < N; i++) {
        if(i == alpha) { // skip identical indices
          continue;
        }

        const Vector diff = errfDetail::getPos(positions, i) - errfDetail::getPos(positions, alpha);

        const double& lowerBoundSquared = squaredBounds(
          std::max(i, alpha),
          std::min(i, alpha)
        );

        const double quotient = lowerBoundSquared + dlib::length_squared(diff);

        const double lowerTerm = 2 * lowerBoundSquared / quotient - 1;

        if(lowerTerm > 0) {
          dlib::set_rowm(
            gradient,
            dlib::range(4 * alpha, 4 * alpha + 3)
          ) += 8 * lowerBoundSquared * diff * lowerTerm / (
            quotient * quotient
          );
        }
      }
    }

    return gradient;
  }

  void referenceAddChiralContribution(
    Vector& gradient,
    const Vector& positions,
    const ChiralityConstraint& constraint,
    const double factor = 1
  ) const {
    // Precalculate repeated expressions
    const dlib::vector<double, 3> alphaMinusDelta = (
      errfDetail::getAveragePos3D(
        positions,
        constraint.sites[0]
      ) - errfDetail::getAveragePos3D(
        positions,
        constraint.sites[3]
      )
    );

    const dlib::vector<double, 3> betaMinusDelta = (
      errfDetail::getAveragePos3D(
        positions,
        constraint.sites[1]
      ) - errfDetail::getAveragePos3D(
        positions,
        constraint.sites[3]
      )
    );

    const dlib::vector<double, 3> gammaMinusDelta = (
      errfDetail::getAveragePos3D(
        positions,
        constraint.sites[2]
      ) - errfDetail::getAveragePos3D(
        positions,
        constraint.sites[3]
      )
    );

    // Specific to deltaI only but still repeated
    const dlib::vector<double, 3> alphaMinusGamma = (
      errfDetail::getAveragePos3D(
        positions,
        constraint.sites[0]
      ) - errfDetail::getAveragePos3D(
        positions,
        constraint.sites[2]
      )
    );

    const dlib::vector<double, 3> betaMinusGamma = (
      errfDetail::getAveragePos3D(
        positions,
        constraint.sites[1]
      ) - errfDetail::getAveragePos3D(
        positions,
        constraint.sites[2]
      )
    );

    for(const auto alphaI : constraint.sites[0]) {
      dlib::set_rowm(
        gradient,
        dlib::range(4 * alphaI, 4 * alphaI + 2)
      ) += factor * betaMinusDelta.cross(gammaMinusDelta) / constraint.sites[0].size();
    }

    for(const auto betaI : constraint.sites[1]) {
      dlib::set_rowm(
        gradient,
        dlib::range(4 * betaI, 4 * betaI + 2)
      ) += factor * gammaMinusDelta.cross(alphaMinusDelta) / constraint.sites[1].size();
    }

    for(const auto gammaI : constraint.sites[2]) {
      dlib::set_rowm(
        gradient,
        dlib::range(4 * gammaI, 4 * gammaI + 2)
      ) += factor * alphaMinusDelta.cross(betaMinusDelta) / constraint.sites[2].size();
    }

    for(const auto deltaI : constraint.sites[3]) {
      dlib::set_rowm(
        gradient,
        dlib::range(4 * deltaI, 4 * deltaI + 2)
      ) += factor * betaMinusGamma.cross(alphaMinusGamma) / constraint.sites[3].size();
    }
  }

  Vector referenceC(const Vector& positions) const {
    Vector gradient(positions.size());
    dlib::set_all_elements(gradient, 0);

    for(const auto& constraint : chiralityConstraints) {
      const double volume = errfDetail::adjustedSignedVolume(positions, constraint.sites);
      const double upperTerm = volume - constraint.upper;
      const double lowerTerm = constraint.lower - volume;

      if(upperTerm > 0 || lowerTerm > 0) {
        referenceAddChiralContribution(
          gradient,
          positions,
          constraint,
          2 * (std::max(0.0, upperTerm) - std::max(0.0, lowerTerm))
        );
      }
    }

    return gradient;
  }

  Vector referenceD(const Vector& positions) const {
    Vector gradient(positions.size());
    dlib::set_all_elements(gradient, 0);

    if(compress) {
      for(unsigned i = 0; i < N; i++) {
        gradient(4 * i + 3) += 2 * positions(4 * i + 3);
      }
    }

    return gradient;
  }

  Vector reference(const Vector& positions) const {
    return (
      referenceA(positions)
      + referenceB(positions)
      + referenceC(positions)
      + referenceD(positions)
    );
  }

  inline void gradientDistanceContribution(
    const Vector& positions,
    Vector& gradient,
    const double& lowerBoundSquared,
    const double& upperBoundSquared,
    const unsigned& alpha,
    const unsigned& i
  ) const {
    assert(lowerBoundSquared < upperBoundSquared);

    // For both
    const Vector alphaMinusI = (
      errfDetail::getPos(positions, alpha)
      - errfDetail::getPos(positions, i)
    );

    const double diffLength = dlib::length_squared(alphaMinusI);

    // Upper term
    const double upperTerm = diffLength / upperBoundSquared - 1;

    assert(!( // Ensure early return logic is correct
      upperTerm > 0
      && ( // lowerTerm
        2 * lowerBoundSquared / (
          lowerBoundSquared + diffLength
        ) - 1
      ) > 0
    ));

    if(upperTerm > 0) {
      dlib::set_rowm(
        gradient,
        dlib::range(4 * alpha, 4 * alpha + 3)
      ) += 4 * alphaMinusI * upperTerm / upperBoundSquared;

      /* if the upper term is set, there is no way the lower term needs to be
       * applied -> early return
       */
      return;
    }

    // Lower term
    const double quotient = lowerBoundSquared + diffLength;
    const double lowerTerm = 2 * lowerBoundSquared / quotient - 1;

    if(lowerTerm > 0) {
      /* We use -= because the lower term needs the position vector
       * difference (i - alpha), so we reuse alphaMinusI and just subtract
       * from the gradient instead of adding to it
       */
      dlib::set_rowm(
        gradient,
        dlib::range(4 * alpha, 4 * alpha + 3)
      ) -= 8 * lowerBoundSquared * alphaMinusI * lowerTerm / (
        quotient * quotient
      );
    }
  }

  // Operators
  Vector operator() (const Vector& positions) const {
    assert(positions.size() % 4 == 0);
    assert(positions.size() / 4 == N);

    Vector gradient(positions.size());
    dlib::set_all_elements(gradient, 0);

    // Distance gradient contributions (A and B)
    for(unsigned alpha = 0; alpha < N; alpha++) {
      for(unsigned i = 0; i < alpha; i++) {
        // Here, i < alpha, so lower bound is (alpha, i), upper bound is (i, alpha)
        gradientDistanceContribution(
          positions,
          gradient,
          squaredBounds(alpha, i),
          squaredBounds(i, alpha),
          alpha,
          i
        );
      }

      for(unsigned i = alpha + 1; i < N; i++) {
        // Here, i > alpha, so lower bound is (i, alpha), upper bound is (alpha, i)
        gradientDistanceContribution(
          positions,
          gradient,
          squaredBounds(i, alpha),
          squaredBounds(alpha, i),
          alpha,
          i
        );
      }
    }

    // Chirality gradient contributions (C)
    for(const auto& constraint : chiralityConstraints) {
      const double volume = errfDetail::adjustedSignedVolume(positions, constraint.sites);

      // It may not occur that both terms contribute!
      assert(!(volume - constraint.upper > 0 && constraint.lower - volume > 0));

      const double factor = 2 * (
        std::max(0.0, volume - constraint.upper)
        - std::max(0.0, constraint.lower - volume)
      );

      /* Make sure computing all cross products is worth it by checking that
       * one of both terms is actually greater than 0
       */
      if(factor != 0.0) {
        referenceAddChiralContribution(
          gradient,
          positions,
          constraint,
          factor
        );
      }
    }

    // Fourth dimension contribution (E)
    if(compress) {
      for(unsigned i = 0; i < N; i++) {
        gradient(4 * i + 3) += 2 * positions(4 * i + 3);
      }
    }

    return gradient;
  }
};

} // namespace DistanceGeometry

} // namespace molassembler

#endif<|MERGE_RESOLUTION|>--- conflicted
+++ resolved
@@ -46,15 +46,8 @@
 
   dlib::vector<double, 3> sum {0.0, 0.0, 0.0};
 
-<<<<<<< HEAD
   for(const auto& atomIndex : atomList) {
     sum += getPos3D(positions, atomIndex);
-=======
-    return dlib::rowm(
-      positions,
-      dlib::range(4 * i, 4 * i + 3)
-    );
->>>>>>> 360ae93e
   }
 
   sum /= atomList.size();
@@ -98,7 +91,6 @@
       - getAveragePos3D(positions, ligands[3])
     )
   );
-<<<<<<< HEAD
 }
 
 double proportionChiralityConstraintsCorrectSign(
@@ -112,14 +104,12 @@
   const Vector& positions
 );
 
-=======
-
-  void explainAcceptanceFailure(
-    const DistanceBoundsMatrix& bounds,
-    const std::vector<ChiralityConstraint> chiralityConstraints,
-    const Vector& positions
-  );
->>>>>>> 360ae93e
+void explainAcceptanceFailure(
+  const DistanceBoundsMatrix& bounds,
+  const std::vector<ChiralityConstraint> chiralityConstraints,
+  const Vector& positions
+);
+
 } // namespace errfDetail
 
 template<bool compress>
