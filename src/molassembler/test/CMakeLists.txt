project(molassemblerTests)

set(Boost_USE_STATIC_LIBS OFF)
find_package(Boost REQUIRED COMPONENTS unit_test_framework regex)

# Testing targets
# get all test cpp files
file(GLOB testFiles "*.cpp")
foreach(filename ${testFiles})
  # get a target name from the filename
  set(baseName "")
  get_filename_component(baseName ${filename} NAME_WE)

  set(targetName "test_${baseName}")

  # add the executable and specify compilation and linking options
  add_executable(${targetName} ${filename})

  target_compile_options(${targetName} PRIVATE -Wall -Wpedantic -Wextra)
  if("${CMAKE_BUILD_TYPE}" STREQUAL "Release")
    target_compile_options(${targetName} PRIVATE -O2 -march=native)
  else()
    target_compile_options(${targetName} PRIVATE -g)
    # target_compile_options(
    #  ${targetName} PUBLIC -g -fsanitize=address -fsanitize=undefined
    #)
    # set_target_properties(
    #  ${targetName} PROPERTIES
    #    LINK_FLAGS "-fsanitize=address -fsanitize=undefined"
    #)
  endif()

<<<<<<< HEAD
  if("${baseName}" STREQUAL "CycleData")
    message(STATUS "Adding sanitizers to ${targetName}")
    target_compile_options(${targetName}
      PUBLIC -g -fsanitize=address -fsanitize=undefined
    )
    set_target_properties(${targetName} PROPERTIES
      LINK_FLAGS "-fsanitize=address -fsanitize=undefined"
    )
  endif()

  target_link_libraries(${targetName}
    PRIVATE
      Boost::boost
      Boost::regex
      Boost::unit_test_framework
      molassembler
=======
  target_include_directories(${targetName} PRIVATE ${Boost_INCLUDE_DIRS})
  target_link_libraries(
    ${targetName} PRIVATE
    ${Boost_UNIT_TEST_FRAMEWORK_LIBRARY}
    molassemblerStatic
>>>>>>> 17674e7b
  )

  # add target to tests
  add_test(NAME ${targetName} COMMAND ${targetName})
endforeach()

# Copy testing files
file(
  COPY ${CMAKE_CURRENT_SOURCE_DIR}/test_files
  DESTINATION ${CMAKE_CURRENT_BINARY_DIR}
)<|MERGE_RESOLUTION|>--- conflicted
+++ resolved
@@ -16,21 +16,6 @@
   # add the executable and specify compilation and linking options
   add_executable(${targetName} ${filename})
 
-  target_compile_options(${targetName} PRIVATE -Wall -Wpedantic -Wextra)
-  if("${CMAKE_BUILD_TYPE}" STREQUAL "Release")
-    target_compile_options(${targetName} PRIVATE -O2 -march=native)
-  else()
-    target_compile_options(${targetName} PRIVATE -g)
-    # target_compile_options(
-    #  ${targetName} PUBLIC -g -fsanitize=address -fsanitize=undefined
-    #)
-    # set_target_properties(
-    #  ${targetName} PROPERTIES
-    #    LINK_FLAGS "-fsanitize=address -fsanitize=undefined"
-    #)
-  endif()
-
-<<<<<<< HEAD
   if("${baseName}" STREQUAL "CycleData")
     message(STATUS "Adding sanitizers to ${targetName}")
     target_compile_options(${targetName}
@@ -47,13 +32,6 @@
       Boost::regex
       Boost::unit_test_framework
       molassembler
-=======
-  target_include_directories(${targetName} PRIVATE ${Boost_INCLUDE_DIRS})
-  target_link_libraries(
-    ${targetName} PRIVATE
-    ${Boost_UNIT_TEST_FRAMEWORK_LIBRARY}
-    molassemblerStatic
->>>>>>> 17674e7b
   )
 
   # add target to tests
