#include "Symmetries.h"

<<<<<<< HEAD
#include <cassert>
#include <algorithm>
#include <Eigen/Geometry>

#include "constexpr_magic/Math.h"

namespace Symmetry {

const std::vector<Name> allNames {
  Name::Linear, // 2
  Name::Bent,
  Name::TrigonalPlanar, // 3
  Name::TrigonalPyramidal,
  Name::TShaped,
  Name::Tetrahedral, // 4
  Name::SquarePlanar,
  Name::Seesaw,
  Name::SquarePyramidal, // 5
  Name::TrigonalBiPyramidal,
  Name::PentagonalPlanar,
  Name::Octahedral, // 6
  Name::TrigonalPrismatic,
  Name::PentagonalPyramidal,
  Name::PentagonalBiPyramidal, // 7
  Name::SquareAntiPrismatic // 8
};

const std::map<Name, SymmetryInformation> symmetryData {
  {
    Name::Linear, 
    SymmetryInformation {
      "linear",
      2,
      RotationsList {
        {1, 0}
      },
      [](
        const unsigned& a,
        const unsigned& b
      ) -> double {
        if(a == b) {
          return 0;
        }

        return M_PI;
      },
      TetrahedronList {},
      CoordinateList {
        { 1 , 0, 0 },
        { -1, 0, 0 }
      }
    },
  },
  {
    Name::Bent,
    SymmetryInformation {
      /*
       *  1
       *   \
       *    (_) – 0
       *
       */
      "bent",
      2,
      RotationsList {
        {1, 0}
      },
      [](
        const unsigned& a,
        const unsigned& b
      ) -> double { 
        /* subject to a lot of variation, between 90 and 109 degrees pursuant to 
         * english wikipedia, using experimental data here to improve instances
         * of this geometry on e.g. O center would a big improvement to DG runs
         */
        if(a == b) {
          return 0;
        }

        return ConstexprMagic::Math::toRadians<double>(107); 
      },
      TetrahedronList {},
      CoordinateList {
        {1, 0, 0},
        Eigen::AngleAxisd(
          M_PI * 107 / 180,
          Eigen::Vector3d::UnitZ()
        ) * Eigen::Vector3d({1, 0, 0})
      }
    }
  },
  {
    Name::TrigonalPlanar,
    SymmetryInformation {
      /*
       *     0
       *     |
       *    (_)
       *   /   \
       *  1     2
       *
       * This is not quite ideal since the angles are thoroughly misrepresented, 
       * but all positions including the central atom are in one plane. The angles
       * are idealized as 120°.
       */
      "trigonal planar",
      3,
      RotationsList {
        {1, 2, 0}, // C3
        {0, 2, 1} // C2
      },
      [](
        const unsigned& a,
        const unsigned& b
      ) -> double {
        if(a == b) {
          return 0;
        }

        return ConstexprMagic::Math::toRadians<double>(120);
      },
      TetrahedronList {},
      CoordinateList {
        Eigen::Vector3d::UnitX(),
        Eigen::AngleAxisd(
          2 * M_PI / 3,
          Eigen::Vector3d::UnitZ()
        ) * Eigen::Vector3d({1, 0, 0}),
        Eigen::AngleAxisd(
          - 2 * M_PI / 3,
          Eigen::Vector3d::UnitZ()
        ) * Eigen::Vector3d({1, 0, 0}),
      }
    }
  }, 
  {
    Name::TrigonalPyramidal,
    SymmetryInformation {
      /*
       *    
       *   (_)   
       *  : | :
       * 0  1  2
       *
       */
      "trigonal pyramidal",
      3,
      RotationsList {
        {2, 0, 1} // C3
      },
      [](
        const unsigned& a,
        const unsigned& b
      ) -> double {
        if(a == b) {
          return 0;
        }

        return ConstexprMagic::Math::toRadians<double>(107.5);
      },
      TetrahedronList {
        {{boost::none, 0, 1, 2}}
      },
      CoordinateList {
        Eigen::AngleAxisd(
          M_PI * 111.5 / 180,
          Eigen::Vector3d::UnitX()
        ) * Eigen::Vector3d::UnitY(),
        Eigen::AngleAxisd(
          2 * M_PI / 3,
          Eigen::Vector3d::UnitY()
        ) * Eigen::AngleAxisd(
          M_PI * 111.5 / 180,
          Eigen::Vector3d::UnitX()
        ) * Eigen::Vector3d::UnitY(),
        Eigen::AngleAxisd(
          - 2 * M_PI / 3,
          Eigen::Vector3d::UnitY()
        ) * Eigen::AngleAxisd(
          M_PI * 111.5 / 180,
          Eigen::Vector3d::UnitX()
        ) * Eigen::Vector3d::UnitY(),
      }
    }
  }, 
  {
    Name::TShaped,
    SymmetryInformation {
      /*
       * 0 – (_) – 2
       *      |
       *      1
       *
       */
      "T-shaped",
      3,
      RotationsList {
        {2, 1, 0} // C2
      },
      [](
        const unsigned& a,
        const unsigned& b
      ) -> double {
        if(a == b) {
          return 0;
        }

        if((a + b) % 2 == 1) {
          return M_PI / 2;
        } 

        return M_PI;
      },
      TetrahedronList {},
      CoordinateList {
        - Eigen::Vector3d::UnitX(),
        Eigen::Vector3d::UnitY(),
        Eigen::Vector3d::UnitX()
      }
    }
  }, 
  {
    Name::Tetrahedral,
    SymmetryInformation {
      /* 
       *    1
       *    |
       *   (0) (0 is on top, ( ) signifies the central atom  beneath it
       *  /   \
       * 2     3
       *
       * Remember Newman projections? This is sort of supposed to be that.
       *
       * Alternatively:
       *
       *    0
       *    |
       *   (_)   
       *  /  \ °3
       * 1    2 
       *
       * Where /, \ denote in front of plane bonds, ° a behind the plane bond.
       *
       */
      "tetrahedral",
      4,
      RotationsList {
        {0, 3, 1, 2}, // C4, 1
        {2, 1, 3, 0}, // C4, 2
        {3, 0, 2, 1}, // C4, 3
        {1, 2, 0, 3}  // C4, 4
      },
      [](
        const unsigned& a,
        const unsigned& b
      ) -> double {
        if(a == b) {
          return 0;
        }

        return ConstexprMagic::Math::toRadians<double>(109.5);
      },
      TetrahedronList {
        {{0, 1, 2, 3}}
      },
      CoordinateList {
        Eigen::Vector3d::UnitY(),
        Eigen::AngleAxisd(
          M_PI * 109.5 / 180,
          Eigen::Vector3d::UnitX()
        ) * Eigen::Vector3d::UnitY(),
        Eigen::AngleAxisd(
          2 * M_PI / 3,
          Eigen::Vector3d::UnitY()
        ) * Eigen::AngleAxisd(
          M_PI * 109.5 / 180,
          Eigen::Vector3d::UnitX()
        ) * Eigen::Vector3d::UnitY(),
        Eigen::AngleAxisd(
          - 2 * M_PI / 3,
          Eigen::Vector3d::UnitY()
        ) * Eigen::AngleAxisd(
          M_PI * 109.5 / 180,
          Eigen::Vector3d::UnitX()
        ) * Eigen::Vector3d::UnitY(),
      }
    }
  }, 
  {
    Name::SquarePlanar,
    SymmetryInformation {
      /* 
       * 3   2
       *  \_/
       *  (_) <- central atom
       *  / \
       * 0   1
       *
       */
      "square planar",
      4,
      RotationsList {
        {3, 0, 1, 2}, // C4
        {1, 0, 3, 2}, // C2
        {3, 2, 1, 0}  // C2'
      },
      [](
        const unsigned& a,
        const unsigned& b
      ) -> double {
        if(a == b) {
          return 0;
        }

        if((a + b) % 2 == 1) {
          // this expression indicates cis
          return M_PI / 2;
        } 

        // leftover case is trans
        return M_PI;
      },
      TetrahedronList {},
      CoordinateList {
        Eigen::Vector3d::UnitX(),
        Eigen::Vector3d::UnitY(),
        - Eigen::Vector3d::UnitX(),
        - Eigen::Vector3d::UnitY()
      }
    }
  }, 
  {
    Name::Seesaw,
    SymmetryInformation {
      /*
       * 0 – (_) – 3
       *     / :
       *    1   2
       *
       */
      "seesaw",
      4,
      RotationsList {
        {3, 2, 1, 0} // C2
      },
      [](
        const unsigned& a,
        const unsigned& b
      ) -> double {
        if(a == b) {
          return 0;
        }

        const auto& smaller = std::min(a, b);
        const auto& larger = std::max(a, b);
        if(smaller == 0 && larger == 3) {
          return M_PI;
        }

        if(smaller == 1 && larger == 2) {
          return ConstexprMagic::Math::toRadians<double>(120);
        }

        return M_PI / 2;
      },
      TetrahedronList {
#ifdef USE_ALTERNATE_TETRAHEDRA
        // Alternate
        {{0, 1, 2, 3}}
#else
        // Regular
        {{0, boost::none, 1, 2}},
        {{boost::none, 3, 1, 2}},
#endif
      },
      CoordinateList {
        Eigen::Vector3d::UnitY(),
        Eigen::Vector3d::UnitX(),
        Eigen::AngleAxisd(
          2 * M_PI / 3,
          Eigen::Vector3d::UnitY()
        ) * Eigen::Vector3d::UnitX(),
        - Eigen::Vector3d::UnitY()
      }
    }
  }, 
  {
    Name::SquarePyramidal,
    SymmetryInformation {
      /* 
       * 3   2
       *  \_/
       *  (4)   
       *  / \
       * 0   1
       *
       * Viewed from the top of the pyramid. The central atom is ( ), 5 is axial.
       *
       * Alternatively,
       *
       *    4
       * 3  |  2
       *  : | :    <- behind view plane
       *   (_)
       *  /   \    <- in front of view plane
       * 0     1
       *
       */
      "square pyramidal",
      5,
      RotationsList {
        {3, 0, 1, 2, 4} // C4
      },
      [](
        const unsigned& a,
        const unsigned& b
      ) -> double {
        if(a == b) {
          return 0;
        }

        if(a == 4 || b == 4) { // all bonds to axial ligand are 90°
          return M_PI / 2; 
        }

        if((a + b) % 2 == 0) { // 0 + 2 or 1 + 3 are trans
          return M_PI;
        }

        // rest are cis
        return M_PI / 2;
      },
      TetrahedronList {
#ifdef USE_ALTERNATE_TETRAHEDRA
        // Alternate
        {{0, 1, 4, 2}}, 
        {{0, 3, 2, 4}}
#else 
        // Regular
        {{0, 1, 4, boost::none}},
        {{1, 2, 4, boost::none}},
        {{2, 3, 4, boost::none}},
        {{3, 0, 4, boost::none}}
#endif
      },
      CoordinateList {
        Eigen::Vector3d::UnitX(),
        Eigen::Vector3d::UnitY(),
        - Eigen::Vector3d::UnitX(),
        - Eigen::Vector3d::UnitY(),
        Eigen::Vector3d::UnitZ()
      }
    }
  }, 
  {
    Name::TrigonalBiPyramidal,
    SymmetryInformation {
      /* Viewed from the top of the pyramid. The central atom is ( ), 3 and 4 
       * are axial.
       *
       *     3
       *     |  2
       *     | :    <- behind view plane
       * 0--(_)
       *     | \    <- in front of view plane
       *     |  1
       *     4
       */
      "trigonal bipyramidal",
      5,
      RotationsList {
        {2, 0, 1, 3, 4}, // C3
        {0, 2, 1, 4, 3}, // C2 on 0
        {2, 1, 0, 4, 3}, // C2 on 1
        {1, 0, 2, 4, 3} // C2 on 2
      },
      [](
        const unsigned& a,
        const unsigned& b
      ) -> double {
        if(a == b) {
          return 0;
        }

        unsigned smaller = std::min(a, b), larger = std::max(a, b);
        if(larger < 3) {
          // -> smaller < 2, this means either 0,1 0,2 1,2 axial
          return ConstexprMagic::Math::toRadians<double>(120);
        } else if(larger == 3) {
          // -> smaller < 3, this means {1,2,3}, 3 
          return M_PI / 2;
        } else if(smaller < 3) {
          // now, larger must be 4 (process of elimination), so if a is not 3:
          return M_PI / 2;
        } else {
          // only case left: 3,4
          return M_PI;
        }
      },
      TetrahedronList {
        {{0, 1, 3, 2}},
        {{0, 1, 2, 4}}
      },
      CoordinateList {
        Eigen::Vector3d::UnitX(),
        Eigen::AngleAxisd(
          2 * M_PI / 3,
          Eigen::Vector3d::UnitZ()
        ) * Eigen::Vector3d::UnitX(),
        Eigen::AngleAxisd(
          - 2 * M_PI / 3,
          Eigen::Vector3d::UnitZ()
        ) * Eigen::Vector3d::UnitX(),
        Eigen::Vector3d::UnitZ(),
        - Eigen::Vector3d::UnitZ()
      }
    }
  }, 
  {
    Name::PentagonalPlanar,
    SymmetryInformation {
      /* 
       * All in plane:
       *
       *      0
       *  1.  |  .4
       *    °(_)°
       *    /   \
       *   2     3
       *
       */
      "pentagonal planar",
      5,
      RotationsList {
        {4, 0, 1, 2, 3}, // C5
        {0, 4, 3, 2, 1} // C2
      },
      [](
        const unsigned& a,
        const unsigned& b
      ) -> double {
        unsigned absDiff = std::min(a - b, b - a);
        return std::min(
          absDiff,
          std::min(absDiff - 5, 5 - absDiff)
        ) * ConstexprMagic::Math::toRadians<double>(72);
      },
      TetrahedronList {},
      CoordinateList {
        Eigen::Vector3d::UnitX(),
        Eigen::AngleAxisd(
          2 * M_PI / 5,
          Eigen::Vector3d::UnitZ()
        ) * Eigen::Vector3d::UnitX(),
        Eigen::AngleAxisd(
          2 * 2 * M_PI / 5,
          Eigen::Vector3d::UnitZ()
        ) * Eigen::Vector3d::UnitX(),
        Eigen::AngleAxisd(
          3 * 2 * M_PI / 5,
          Eigen::Vector3d::UnitZ()
        ) * Eigen::Vector3d::UnitX(),
        Eigen::AngleAxisd(
          4 * 2 * M_PI / 5,
          Eigen::Vector3d::UnitZ()
        ) * Eigen::Vector3d::UnitX()
      }
    }
  }, 
  {
    Name::Octahedral,
    SymmetryInformation {
      /* The central atom is ( ), 4 and 5 are axial, the rest equatorial.
       *
       *     4
       *  3  |  2
       *   : | :
       *    (_)        
       *   / | \
       *  0  |  1
       *     5
       *
       * Where /, \ denote bonds in front of the view plane, : denotes bonds
       * behind the view plane.
       */
      "octahedral",
      6,
      RotationsList {
        {3, 0, 1, 2, 4, 5}, // vertical C4
        {0, 5, 2, 4, 1, 3}, // horizontal C4
        {4, 1, 5, 3, 2, 0} // horizontal C4'
      },
      [](
        const unsigned& a,
        const unsigned& b
      ) -> double {
        if(a == b) {
          return 0;
        }
        
        if(
          (
            std::max(a, b) < 4 // if the largest is < 4, then equatorial 
            && (a + b) % 2 == 0 // this gives trans eq ligands
          ) || std::min(a, b) == 4 // this indicates 4,5 (axial trans)
        ) {
          return M_PI;
        } 

        return M_PI / 2;
      },
      TetrahedronList {
#ifdef USE_ALTERNATE_TETRAHEDRA
        // Alternate
        {{3, 0, 4, 5}},
        {{0, 1, 4, 5}},
        {{1, 2, 4, 5}},
        {{2, 3, 4, 5}}
#else
        // Regular
        {{3, 0, 4, boost::none}},
        {{0, 1, 4, boost::none}},
        {{1, 2, 4, boost::none}},
        {{2, 3, 4, boost::none}},
        {{3, 0, boost::none, 5}},
        {{0, 1, boost::none, 5}},
        {{1, 2, boost::none, 5}},
        {{2, 3, boost::none, 5}}
#endif
      },
      CoordinateList {
        Eigen::Vector3d::UnitX(),
        Eigen::Vector3d::UnitY(),
        - Eigen::Vector3d::UnitX(),
        - Eigen::Vector3d::UnitY(),
        Eigen::Vector3d::UnitZ(),
        - Eigen::Vector3d::UnitZ()
      }
    }
  },
  {
    Name::TrigonalPrismatic,
    SymmetryInformation {
      /* 
       *  3  4  5
       *   : | :
       *    (_)        
       *   : | :
       *  0  1  2
       *
       * Where /, \ denote bonds in front of the view plane, : denotes bonds
       * behind the view plane.
       *
       * Angles 
       *  0-1, 0-2 -> 86°
       *  0-3 -> 76°
       *  0-4, 0-5 -> 134°
       * 
       * From [W(CH3)6], Haaland, Hammel, Rypdal, Volden, J. Am. Chem. Soc. 1990 
       */
      "trigonal prismatic",
      6,
      RotationsList {
        {2, 0, 1, 5, 3, 4}, // C3 axial
        {5, 4, 3, 2, 1, 0} // C2 betw. 1, 4
      },
      [](
        const unsigned& a,
        const unsigned& b
      ) -> double {
        if(a == b) {
          return 0;
        } 
        
        // Between plane symmetric
        if(std::min(a - b, b - a) == 3) {
          return ConstexprMagic::Math::toRadians<double>(76);
        } 

        // In plane triangle
        if(
          (a < 3 && b < 3)
          || (a >= 3 && b >= 3)
        ) {
          return ConstexprMagic::Math::toRadians<double>(86);
        } 

        // Between plane asymmetric
        return ConstexprMagic::Math::toRadians<double>(134);
      },
      TetrahedronList {
        // TODO dubious if this captures all relevant information, too limited
        {{boost::none, 0, 1, 2}},
        {{3, boost::none, 4, 5}}
      },
      CoordinateList {
        // 0, lower X by 76/2° into -Z
        Eigen::AngleAxisd(
          M_PI * 38 / 180,
          Eigen::Vector3d::UnitY()
        ) * Eigen::Vector3d::UnitX(),
        // 1, take 0 and rotate 2 * pi / 3 around Z
        Eigen::AngleAxisd(
          2 * M_PI / 3,
          Eigen::Vector3d::UnitZ()
        ) * Eigen::AngleAxisd(
          M_PI * 38 / 180,
          Eigen::Vector3d::UnitY()
        ) * Eigen::Vector3d::UnitX(),
        // 2, take 0 and rotate - 2 * pi / 3 around Z
        Eigen::AngleAxisd(
          - 2 * M_PI / 3,
          Eigen::Vector3d::UnitZ()
        ) * Eigen::AngleAxisd(
          M_PI * 38 / 180,
          Eigen::Vector3d::UnitY()
        ) * Eigen::Vector3d::UnitX(),
        // 3, raise X by 76/2° into Z
        Eigen::AngleAxisd(
          - M_PI * 38 / 180,
          Eigen::Vector3d::UnitY()
        ) * Eigen::Vector3d::UnitX(),
        // 4, take 3 and rotate 2 * pi / 3 around Z
        Eigen::AngleAxisd(
          2 * M_PI / 3,
          Eigen::Vector3d::UnitZ()
        ) * Eigen::AngleAxisd(
          - M_PI * 38 / 180,
          Eigen::Vector3d::UnitY()
        ) * Eigen::Vector3d::UnitX(),
        // 5, take 3 and rotate - 2 * pi / 3 around Z
        Eigen::AngleAxisd(
          - 2 * M_PI / 3,
          Eigen::Vector3d::UnitZ()
        ) * Eigen::AngleAxisd(
          - M_PI * 38 / 180,
          Eigen::Vector3d::UnitY()
        ) * Eigen::Vector3d::UnitX(),
      }
    }
  },
  {
    Name::PentagonalPyramidal,
    SymmetryInformation {
      /* 
       *      0
       *  1.  |  .4
       *    °(5)°
       *    :   :
       *   2     3
       *
       * 0-4 are in plane,
       * 5 is above plane,
       * ( ) signifies the central atom beneath it
       */
      "pentagonal pyramidal",
      6,
      RotationsList {
        {4, 0, 1, 2, 3, 5} // C5 axial
      },
      [](
        const unsigned& a,
        const unsigned& b
      ) -> double {
        if(a == b) {
          return 0;
        }

        if(a == 5 || b == 5) {
          return M_PI / 2;
        }  
        
        // remainder are identical to PentagonalPlanar
        unsigned absDiff = std::min(a - b, b - a);
        return std::min(
          absDiff,
          std::min(absDiff - 5, 5 - absDiff)
        ) * ConstexprMagic::Math::toRadians<double>(72);
      },
      TetrahedronList {
#ifdef USE_ALTERNATE_TETRAHEDRA
        // Alternate
        {{0, 1, 5, 2}},
        {{2, 3, 5, 4}},
        {{4, 5, boost::none, 0}}
#else
        // Regular
        {{0, boost::none, 1, 5}},
        {{1, boost::none, 2, 5}},
        {{2, boost::none, 3, 5}},
        {{3, boost::none, 4, 5}},
        {{4, boost::none, 0, 5}}
#endif
      },
      CoordinateList {
        Eigen::Vector3d::UnitX(),
        Eigen::AngleAxisd(
          2 * M_PI / 5,
          Eigen::Vector3d::UnitZ()
        ) * Eigen::Vector3d::UnitX(),
        Eigen::AngleAxisd(
          2 * 2 * M_PI / 5,
          Eigen::Vector3d::UnitZ()
        ) * Eigen::Vector3d::UnitX(),
        Eigen::AngleAxisd(
          3 * 2 * M_PI / 5,
          Eigen::Vector3d::UnitZ()
        ) * Eigen::Vector3d::UnitX(),
        Eigen::AngleAxisd(
          4 * 2 * M_PI / 5,
          Eigen::Vector3d::UnitZ()
        ) * Eigen::Vector3d::UnitX(),
        Eigen::Vector3d::UnitZ()
      }
    }
  },
  {
    Name::PentagonalBiPyramidal,
    SymmetryInformation {
      /* 
       * 3, 5, (_) and 6 in plane, 1 and 2 in front, 0 and 4 in back
       *
       *      5
       *  0_  | .4
       *   _:(_) – 3
       *  1   |°·2
       *      6
       *
       * 0-4 are equatorial, 
       * 5,6 are axial
       */
      "pentagonal bipyramidal",
      7,
      RotationsList {
        {4, 0, 1, 2, 3, 5, 6}, // C5 axial
        {1, 0, 4, 3, 2, 6, 5} // C2 equatorial on 3
      },
      [](
        const unsigned& a,
        const unsigned& b
      ) -> double {
        if(a == b) {
          return 0;
        }

        if(a + b == 11) {
          return M_PI; // trans 5,6
        }

        if(ConstexprMagic::Math::XOR(a > 4, b > 4)) {
          return M_PI / 2; // any angle to axial index
        }

        // remainder are equatorial angles, like PentagonalPlanar
        unsigned absDiff = std::min(a - b, b - a);
        return std::min(
          absDiff,
          std::min(absDiff - 5, 5 - absDiff)
        ) * ConstexprMagic::Math::toRadians<double>(72);
      },
      TetrahedronList {
#ifdef USE_ALTERNATE_TETRAHEDRA
        // Alternate
        {{0, 1, 5, 6}},
        {{1, 2, 5, 6}},
        {{2, 3, 5, 6}},
        {{3, 4, 5, 6}},
        {{4, 0, 5, 6}}
#else
        // Regular
        {{0, 1, 5, boost::none}},
        {{1, 2, 5, boost::none}},
        {{2, 3, 5, boost::none}},
        {{3, 4, 5, boost::none}},
        {{4, 0, 5, boost::none}},
        {{0, 1, boost::none, 6}},
        {{1, 2, boost::none, 6}},
        {{2, 3, boost::none, 6}},
        {{3, 4, boost::none, 6}},
        {{4, 0, boost::none, 6}}
#endif
      },
      CoordinateList {
        Eigen::Vector3d::UnitX(),
        Eigen::AngleAxisd(
          2 * M_PI / 5,
          Eigen::Vector3d::UnitZ()
        ) * Eigen::Vector3d::UnitX(),
        Eigen::AngleAxisd(
          2 * 2 * M_PI / 5,
          Eigen::Vector3d::UnitZ()
        ) * Eigen::Vector3d::UnitX(),
        Eigen::AngleAxisd(
          3 * 2 * M_PI / 5,
          Eigen::Vector3d::UnitZ()
        ) * Eigen::Vector3d::UnitX(),
        Eigen::AngleAxisd(
          4 * 2 * M_PI / 5,
          Eigen::Vector3d::UnitZ()
        ) * Eigen::Vector3d::UnitX(),
        Eigen::Vector3d::UnitZ(),
        - Eigen::Vector3d::UnitZ()
      }
    }
  },
  {
    Name::SquareAntiPrismatic,
    SymmetryInformation {
      /*  Two representations, one oblique, the other more helpful.
       *  The first is a side-on view. 0 is mostly hidden by 1, 3 mostly hidden 
       *  by 2. 4 and 6 are in the viewing plane while 5 juts out above plane and
       *  7 dips behind plane. 
       *
       *  4   7 5 6
       *    : ·/ :
       *     (__)
       *    ·/  \·
       *   01    23 
       *
       * Below is a top-down view. Strong lines indicate above-plane bonds, dots
       * indicate below-plane bonds.
       *
       *   0   7   3
       *     · | ·
       *   4 –( )– 6
       *     · | ·
       *   1   5   2
       *
       * Angles:
       *
       *   in-plane cis (4, 5) -> 55°
       *   in-plane trans (4, 6) -> 148°
       *   short between planes (0, 4) -> 51°
       *   long between planes (0, 5) -> 175°
       *
       * from [ReF8]2-, Koz'min, P.A., Zhurnal Strukturnoi Khimii 1964 
       * HINT: use the ICSD for angle calculations and preview
       *
       */
      "square antiprismatic",
      8,
      RotationsList {
        {3, 0, 1, 2, 7, 4, 5, 6}, // C4 axial
        /* 180° on equatorial axis in plane with 4, 6 
         *
         *   1   5   2
         *     \ · /
         * – 4 ·( )· 6 –––––– equatorial axis
         *     / · \
         *   0   7   3
         *
         * and 45° anticlockwise on axial axis
         *           
         *   5   2   6
         *     · | ·
         *   1 –( )– 3
         *     · | ·
         *   4   0   7
         *
         */
        {5, 4, 7, 6, 1, 0, 3, 2}, 
      },
#ifdef USE_CONSTEXPR_SQUARE_ANTIPRISMATIC_LOOKUP_TABLE
      [](
        const unsigned& a,
        const unsigned& b
      ) -> double {
        if(a == b) {
          return 0;
        }

        return squareAntiprismaticAngles.at(
          std::min(a, b),
          std::max(a, b)
        );
      },
#else
      [](
        const unsigned& a,
        const unsigned& b
      ) -> double {
        if(a == b) {
          return 0;
        } 
        
        if(
          (a < 4 && b < 4)
          || (a >= 4 && b >= 4)
        ) { // in plane
          if((a + b) % 2 == 1) { // cis
            return ConstexprMagic::Math::toRadians<double>(72.9875); 
          } 
          
          // otherwise trans
          return ConstexprMagic::Math::toRadians<double>(114.475);
        }
        
        // remaining cases are between planes
        unsigned minDiff = std::min(a - b, b - a);
        if(minDiff == 3 || minDiff == 4 || minDiff == 7) { // short
          return ConstexprMagic::Math::toRadians<double>(78.05);
        } 

        // lsat case is long between planes
        return ConstexprMagic::Math::toRadians<double>(142.275);
      },
#endif
      TetrahedronList {
#ifdef USE_ALTERNATE_TETRAHEDRA
        // Alternate
        {{0, 1, 4, 6}},
        {{1, 2, 5, 7}},
        {{2, 3, 6, 4}},
        {{3, 0, 7, 5}},
#else 
        // Regular
        {{7, 0, 4, boost::none}},
        {{0, 4, boost::none, 1}},
        {{4, 1, 5, boost::none}},
        {{1, 5, boost::none, 2}},
        {{5, 2, 6, boost::none}},
        {{2, 6, boost::none, 3}},
        {{6, 3, 7, boost::none}},
        {{3, 7, boost::none, 0}}
#endif
      },
      // TODO not quite ideal, not oriented along any axis...
      CoordinateList { // generated w/ reference/minimal.py
        {-0.00928803, 0.61156848, 0.79113698},
        {0.79562737, 0.60564101, -0.01326839},
        {0.79562737, -0.60564101, -0.01326839},
        {-0.00928803, -0.61156848, 0.79113698},
        {-0.3961716, 0.85216935, -0.34184129},
        {0.29375817, 0., -0.95587977},
        {-0.3961716, -0.85216935, -0.34184129},
        {-0.98308669, 0., 0.18314084}
      }
    }
  }
};
=======
namespace Symmetry {

namespace data {

/* This looks quite heavily as if it violates DRY, but no idea how to refactor,
 * not even with preprocessor
 *
 * NOTE: Although clang-tidy marks everything in this namespace as redundant
 * declarations, they are definitely NOT redundant. 
 * - Removing the grouped declarations for each Symmetry below, which are all
 *   constexpr, makes it impossible to use these values outside of a constexpr
 *   context.  However, since symmetryData is generated from these classes at
 *   run-time, they need to be available then.
 * - For the stringName declarations, static const non-literal members require
 *   out-of-class initializers, so they are non-redundant
 */

constexpr decltype(Linear::name) Linear::name;
constexpr decltype(Linear::size) Linear::size;
constexpr decltype(Linear::coordinates) Linear::coordinates;
constexpr decltype(Linear::rotations) Linear::rotations;
constexpr decltype(Linear::tetrahedra) Linear::tetrahedra;

constexpr decltype(Bent::name) Bent::name;
constexpr decltype(Bent::size) Bent::size;
constexpr decltype(Bent::coordinates) Bent::coordinates;
constexpr decltype(Bent::rotations) Bent::rotations;
constexpr decltype(Bent::tetrahedra) Bent::tetrahedra;

constexpr decltype(TrigonalPlanar::name) TrigonalPlanar::name;
constexpr decltype(TrigonalPlanar::size) TrigonalPlanar::size;
constexpr decltype(TrigonalPlanar::coordinates) TrigonalPlanar::coordinates;
constexpr decltype(TrigonalPlanar::rotations) TrigonalPlanar::rotations;
constexpr decltype(TrigonalPlanar::tetrahedra) TrigonalPlanar::tetrahedra;

constexpr decltype(TrigonalPyramidal::name) TrigonalPyramidal::name;
constexpr decltype(TrigonalPyramidal::size) TrigonalPyramidal::size;
constexpr decltype(TrigonalPyramidal::coordinates) TrigonalPyramidal::coordinates;
constexpr decltype(TrigonalPyramidal::rotations) TrigonalPyramidal::rotations;
constexpr decltype(TrigonalPyramidal::tetrahedra) TrigonalPyramidal::tetrahedra;

constexpr decltype(TShaped::name) TShaped::name;
constexpr decltype(TShaped::size) TShaped::size;
constexpr decltype(TShaped::coordinates) TShaped::coordinates;
constexpr decltype(TShaped::rotations) TShaped::rotations;
constexpr decltype(TShaped::tetrahedra) TShaped::tetrahedra;

constexpr decltype(Tetrahedral::name) Tetrahedral::name;
constexpr decltype(Tetrahedral::size) Tetrahedral::size;
constexpr decltype(Tetrahedral::coordinates) Tetrahedral::coordinates;
constexpr decltype(Tetrahedral::rotations) Tetrahedral::rotations;
constexpr decltype(Tetrahedral::tetrahedra) Tetrahedral::tetrahedra;

constexpr decltype(SquarePlanar::name) SquarePlanar::name;
constexpr decltype(SquarePlanar::size) SquarePlanar::size;
constexpr decltype(SquarePlanar::coordinates) SquarePlanar::coordinates;
constexpr decltype(SquarePlanar::rotations) SquarePlanar::rotations;
constexpr decltype(SquarePlanar::tetrahedra) SquarePlanar::tetrahedra;

constexpr decltype(Seesaw::name) Seesaw::name;
constexpr decltype(Seesaw::size) Seesaw::size;
constexpr decltype(Seesaw::coordinates) Seesaw::coordinates;
constexpr decltype(Seesaw::rotations) Seesaw::rotations;
constexpr decltype(Seesaw::tetrahedra) Seesaw::tetrahedra;

constexpr decltype(SquarePyramidal::name) SquarePyramidal::name;
constexpr decltype(SquarePyramidal::size) SquarePyramidal::size;
constexpr decltype(SquarePyramidal::coordinates) SquarePyramidal::coordinates;
constexpr decltype(SquarePyramidal::rotations) SquarePyramidal::rotations;
constexpr decltype(SquarePyramidal::tetrahedra) SquarePyramidal::tetrahedra;

constexpr decltype(TrigonalBiPyramidal::name) TrigonalBiPyramidal::name;
constexpr decltype(TrigonalBiPyramidal::size) TrigonalBiPyramidal::size;
constexpr decltype(TrigonalBiPyramidal::coordinates) TrigonalBiPyramidal::coordinates;
constexpr decltype(TrigonalBiPyramidal::rotations) TrigonalBiPyramidal::rotations;
constexpr decltype(TrigonalBiPyramidal::tetrahedra) TrigonalBiPyramidal::tetrahedra;

constexpr decltype(PentagonalPlanar::name) PentagonalPlanar::name;
constexpr decltype(PentagonalPlanar::size) PentagonalPlanar::size;
constexpr decltype(PentagonalPlanar::coordinates) PentagonalPlanar::coordinates;
constexpr decltype(PentagonalPlanar::rotations) PentagonalPlanar::rotations;
constexpr decltype(PentagonalPlanar::tetrahedra) PentagonalPlanar::tetrahedra;

constexpr decltype(Octahedral::name) Octahedral::name;
constexpr decltype(Octahedral::size) Octahedral::size;
constexpr decltype(Octahedral::coordinates) Octahedral::coordinates;
constexpr decltype(Octahedral::rotations) Octahedral::rotations;
constexpr decltype(Octahedral::tetrahedra) Octahedral::tetrahedra;

constexpr decltype(TrigonalPrismatic::name) TrigonalPrismatic::name;
constexpr decltype(TrigonalPrismatic::size) TrigonalPrismatic::size;
constexpr decltype(TrigonalPrismatic::coordinates) TrigonalPrismatic::coordinates;
constexpr decltype(TrigonalPrismatic::rotations) TrigonalPrismatic::rotations;
constexpr decltype(TrigonalPrismatic::tetrahedra) TrigonalPrismatic::tetrahedra;

constexpr decltype(PentagonalPyramidal::name) PentagonalPyramidal::name;
constexpr decltype(PentagonalPyramidal::size) PentagonalPyramidal::size;
constexpr decltype(PentagonalPyramidal::coordinates) PentagonalPyramidal::coordinates;
constexpr decltype(PentagonalPyramidal::rotations) PentagonalPyramidal::rotations;
constexpr decltype(PentagonalPyramidal::tetrahedra) PentagonalPyramidal::tetrahedra;

constexpr decltype(PentagonalBiPyramidal::name) PentagonalBiPyramidal::name;
constexpr decltype(PentagonalBiPyramidal::size) PentagonalBiPyramidal::size;
constexpr decltype(PentagonalBiPyramidal::coordinates) PentagonalBiPyramidal::coordinates;
constexpr decltype(PentagonalBiPyramidal::rotations) PentagonalBiPyramidal::rotations;
constexpr decltype(PentagonalBiPyramidal::tetrahedra) PentagonalBiPyramidal::tetrahedra;

constexpr decltype(SquareAntiPrismatic::name) SquareAntiPrismatic::name;
constexpr decltype(SquareAntiPrismatic::size) SquareAntiPrismatic::size;
constexpr decltype(SquareAntiPrismatic::coordinates) SquareAntiPrismatic::coordinates;
constexpr decltype(SquareAntiPrismatic::rotations) SquareAntiPrismatic::rotations;
constexpr decltype(SquareAntiPrismatic::tetrahedra) SquareAntiPrismatic::tetrahedra;


const std::string Linear::stringName {"linear"};
const std::string Bent::stringName {"bent"};
const std::string TrigonalPlanar::stringName {"trigonal planar"};
const std::string TrigonalPyramidal::stringName {"trigonal pyramidal"};
const std::string TShaped::stringName {"T-shaped"};
const std::string Tetrahedral::stringName {"tetrahedral"};
const std::string SquarePlanar::stringName {"square planar"};
const std::string Seesaw::stringName {"seesaw"};
const std::string TrigonalBiPyramidal::stringName {"trigonal bipyramidal"};
const std::string SquarePyramidal::stringName {"square pyramidal"};
const std::string PentagonalPlanar::stringName {"pentagonal planar"};
const std::string Octahedral::stringName {"octahedral"};
const std::string TrigonalPrismatic::stringName {"trigonal prismatic"};
const std::string PentagonalPyramidal::stringName {"pentagonal pyramidal"};
const std::string PentagonalBiPyramidal::stringName {"pentagonal bipyramidal"};
const std::string SquareAntiPrismatic::stringName {"square antiprismatic"};


Eigen::Vector3d toEigen(const ConstexprMagic::Vector& cVector) {
  return {
    cVector.data[0],
    cVector.data[1],
    cVector.data[2]
  };
}

} // namespace data

/*! Main data source of symmetries, derived from the various Symmetry data
 * classes. Use construct-on-first-use idiom to avoid static initialization
 * disasters accessing this variable
 *
 * Subtleties:
 * - By using an instance instead of a pointer-to-new, this is destructed
 *   properly before exit and does not "leak"
 * - This however introduces another possible issue if other static object
 *   destructors use this variable, because once again, the order of static 
 *   deinitialization is random.
 */
const std::map<Name, SymmetryInformation>& symmetryData() {
  static const auto dataMap = ConstexprMagic::TupleType::unpackToFunction<
    data::allSymmetryDataTypes,
    data::symmetryInformationFunctor
  >();

  return dataMap;
}
>>>>>>> faa91873

} // namespace Symmetry<|MERGE_RESOLUTION|>--- conflicted
+++ resolved
@@ -1,1047 +1,5 @@
 #include "Symmetries.h"
 
-<<<<<<< HEAD
-#include <cassert>
-#include <algorithm>
-#include <Eigen/Geometry>
-
-#include "constexpr_magic/Math.h"
-
-namespace Symmetry {
-
-const std::vector<Name> allNames {
-  Name::Linear, // 2
-  Name::Bent,
-  Name::TrigonalPlanar, // 3
-  Name::TrigonalPyramidal,
-  Name::TShaped,
-  Name::Tetrahedral, // 4
-  Name::SquarePlanar,
-  Name::Seesaw,
-  Name::SquarePyramidal, // 5
-  Name::TrigonalBiPyramidal,
-  Name::PentagonalPlanar,
-  Name::Octahedral, // 6
-  Name::TrigonalPrismatic,
-  Name::PentagonalPyramidal,
-  Name::PentagonalBiPyramidal, // 7
-  Name::SquareAntiPrismatic // 8
-};
-
-const std::map<Name, SymmetryInformation> symmetryData {
-  {
-    Name::Linear, 
-    SymmetryInformation {
-      "linear",
-      2,
-      RotationsList {
-        {1, 0}
-      },
-      [](
-        const unsigned& a,
-        const unsigned& b
-      ) -> double {
-        if(a == b) {
-          return 0;
-        }
-
-        return M_PI;
-      },
-      TetrahedronList {},
-      CoordinateList {
-        { 1 , 0, 0 },
-        { -1, 0, 0 }
-      }
-    },
-  },
-  {
-    Name::Bent,
-    SymmetryInformation {
-      /*
-       *  1
-       *   \
-       *    (_) – 0
-       *
-       */
-      "bent",
-      2,
-      RotationsList {
-        {1, 0}
-      },
-      [](
-        const unsigned& a,
-        const unsigned& b
-      ) -> double { 
-        /* subject to a lot of variation, between 90 and 109 degrees pursuant to 
-         * english wikipedia, using experimental data here to improve instances
-         * of this geometry on e.g. O center would a big improvement to DG runs
-         */
-        if(a == b) {
-          return 0;
-        }
-
-        return ConstexprMagic::Math::toRadians<double>(107); 
-      },
-      TetrahedronList {},
-      CoordinateList {
-        {1, 0, 0},
-        Eigen::AngleAxisd(
-          M_PI * 107 / 180,
-          Eigen::Vector3d::UnitZ()
-        ) * Eigen::Vector3d({1, 0, 0})
-      }
-    }
-  },
-  {
-    Name::TrigonalPlanar,
-    SymmetryInformation {
-      /*
-       *     0
-       *     |
-       *    (_)
-       *   /   \
-       *  1     2
-       *
-       * This is not quite ideal since the angles are thoroughly misrepresented, 
-       * but all positions including the central atom are in one plane. The angles
-       * are idealized as 120°.
-       */
-      "trigonal planar",
-      3,
-      RotationsList {
-        {1, 2, 0}, // C3
-        {0, 2, 1} // C2
-      },
-      [](
-        const unsigned& a,
-        const unsigned& b
-      ) -> double {
-        if(a == b) {
-          return 0;
-        }
-
-        return ConstexprMagic::Math::toRadians<double>(120);
-      },
-      TetrahedronList {},
-      CoordinateList {
-        Eigen::Vector3d::UnitX(),
-        Eigen::AngleAxisd(
-          2 * M_PI / 3,
-          Eigen::Vector3d::UnitZ()
-        ) * Eigen::Vector3d({1, 0, 0}),
-        Eigen::AngleAxisd(
-          - 2 * M_PI / 3,
-          Eigen::Vector3d::UnitZ()
-        ) * Eigen::Vector3d({1, 0, 0}),
-      }
-    }
-  }, 
-  {
-    Name::TrigonalPyramidal,
-    SymmetryInformation {
-      /*
-       *    
-       *   (_)   
-       *  : | :
-       * 0  1  2
-       *
-       */
-      "trigonal pyramidal",
-      3,
-      RotationsList {
-        {2, 0, 1} // C3
-      },
-      [](
-        const unsigned& a,
-        const unsigned& b
-      ) -> double {
-        if(a == b) {
-          return 0;
-        }
-
-        return ConstexprMagic::Math::toRadians<double>(107.5);
-      },
-      TetrahedronList {
-        {{boost::none, 0, 1, 2}}
-      },
-      CoordinateList {
-        Eigen::AngleAxisd(
-          M_PI * 111.5 / 180,
-          Eigen::Vector3d::UnitX()
-        ) * Eigen::Vector3d::UnitY(),
-        Eigen::AngleAxisd(
-          2 * M_PI / 3,
-          Eigen::Vector3d::UnitY()
-        ) * Eigen::AngleAxisd(
-          M_PI * 111.5 / 180,
-          Eigen::Vector3d::UnitX()
-        ) * Eigen::Vector3d::UnitY(),
-        Eigen::AngleAxisd(
-          - 2 * M_PI / 3,
-          Eigen::Vector3d::UnitY()
-        ) * Eigen::AngleAxisd(
-          M_PI * 111.5 / 180,
-          Eigen::Vector3d::UnitX()
-        ) * Eigen::Vector3d::UnitY(),
-      }
-    }
-  }, 
-  {
-    Name::TShaped,
-    SymmetryInformation {
-      /*
-       * 0 – (_) – 2
-       *      |
-       *      1
-       *
-       */
-      "T-shaped",
-      3,
-      RotationsList {
-        {2, 1, 0} // C2
-      },
-      [](
-        const unsigned& a,
-        const unsigned& b
-      ) -> double {
-        if(a == b) {
-          return 0;
-        }
-
-        if((a + b) % 2 == 1) {
-          return M_PI / 2;
-        } 
-
-        return M_PI;
-      },
-      TetrahedronList {},
-      CoordinateList {
-        - Eigen::Vector3d::UnitX(),
-        Eigen::Vector3d::UnitY(),
-        Eigen::Vector3d::UnitX()
-      }
-    }
-  }, 
-  {
-    Name::Tetrahedral,
-    SymmetryInformation {
-      /* 
-       *    1
-       *    |
-       *   (0) (0 is on top, ( ) signifies the central atom  beneath it
-       *  /   \
-       * 2     3
-       *
-       * Remember Newman projections? This is sort of supposed to be that.
-       *
-       * Alternatively:
-       *
-       *    0
-       *    |
-       *   (_)   
-       *  /  \ °3
-       * 1    2 
-       *
-       * Where /, \ denote in front of plane bonds, ° a behind the plane bond.
-       *
-       */
-      "tetrahedral",
-      4,
-      RotationsList {
-        {0, 3, 1, 2}, // C4, 1
-        {2, 1, 3, 0}, // C4, 2
-        {3, 0, 2, 1}, // C4, 3
-        {1, 2, 0, 3}  // C4, 4
-      },
-      [](
-        const unsigned& a,
-        const unsigned& b
-      ) -> double {
-        if(a == b) {
-          return 0;
-        }
-
-        return ConstexprMagic::Math::toRadians<double>(109.5);
-      },
-      TetrahedronList {
-        {{0, 1, 2, 3}}
-      },
-      CoordinateList {
-        Eigen::Vector3d::UnitY(),
-        Eigen::AngleAxisd(
-          M_PI * 109.5 / 180,
-          Eigen::Vector3d::UnitX()
-        ) * Eigen::Vector3d::UnitY(),
-        Eigen::AngleAxisd(
-          2 * M_PI / 3,
-          Eigen::Vector3d::UnitY()
-        ) * Eigen::AngleAxisd(
-          M_PI * 109.5 / 180,
-          Eigen::Vector3d::UnitX()
-        ) * Eigen::Vector3d::UnitY(),
-        Eigen::AngleAxisd(
-          - 2 * M_PI / 3,
-          Eigen::Vector3d::UnitY()
-        ) * Eigen::AngleAxisd(
-          M_PI * 109.5 / 180,
-          Eigen::Vector3d::UnitX()
-        ) * Eigen::Vector3d::UnitY(),
-      }
-    }
-  }, 
-  {
-    Name::SquarePlanar,
-    SymmetryInformation {
-      /* 
-       * 3   2
-       *  \_/
-       *  (_) <- central atom
-       *  / \
-       * 0   1
-       *
-       */
-      "square planar",
-      4,
-      RotationsList {
-        {3, 0, 1, 2}, // C4
-        {1, 0, 3, 2}, // C2
-        {3, 2, 1, 0}  // C2'
-      },
-      [](
-        const unsigned& a,
-        const unsigned& b
-      ) -> double {
-        if(a == b) {
-          return 0;
-        }
-
-        if((a + b) % 2 == 1) {
-          // this expression indicates cis
-          return M_PI / 2;
-        } 
-
-        // leftover case is trans
-        return M_PI;
-      },
-      TetrahedronList {},
-      CoordinateList {
-        Eigen::Vector3d::UnitX(),
-        Eigen::Vector3d::UnitY(),
-        - Eigen::Vector3d::UnitX(),
-        - Eigen::Vector3d::UnitY()
-      }
-    }
-  }, 
-  {
-    Name::Seesaw,
-    SymmetryInformation {
-      /*
-       * 0 – (_) – 3
-       *     / :
-       *    1   2
-       *
-       */
-      "seesaw",
-      4,
-      RotationsList {
-        {3, 2, 1, 0} // C2
-      },
-      [](
-        const unsigned& a,
-        const unsigned& b
-      ) -> double {
-        if(a == b) {
-          return 0;
-        }
-
-        const auto& smaller = std::min(a, b);
-        const auto& larger = std::max(a, b);
-        if(smaller == 0 && larger == 3) {
-          return M_PI;
-        }
-
-        if(smaller == 1 && larger == 2) {
-          return ConstexprMagic::Math::toRadians<double>(120);
-        }
-
-        return M_PI / 2;
-      },
-      TetrahedronList {
-#ifdef USE_ALTERNATE_TETRAHEDRA
-        // Alternate
-        {{0, 1, 2, 3}}
-#else
-        // Regular
-        {{0, boost::none, 1, 2}},
-        {{boost::none, 3, 1, 2}},
-#endif
-      },
-      CoordinateList {
-        Eigen::Vector3d::UnitY(),
-        Eigen::Vector3d::UnitX(),
-        Eigen::AngleAxisd(
-          2 * M_PI / 3,
-          Eigen::Vector3d::UnitY()
-        ) * Eigen::Vector3d::UnitX(),
-        - Eigen::Vector3d::UnitY()
-      }
-    }
-  }, 
-  {
-    Name::SquarePyramidal,
-    SymmetryInformation {
-      /* 
-       * 3   2
-       *  \_/
-       *  (4)   
-       *  / \
-       * 0   1
-       *
-       * Viewed from the top of the pyramid. The central atom is ( ), 5 is axial.
-       *
-       * Alternatively,
-       *
-       *    4
-       * 3  |  2
-       *  : | :    <- behind view plane
-       *   (_)
-       *  /   \    <- in front of view plane
-       * 0     1
-       *
-       */
-      "square pyramidal",
-      5,
-      RotationsList {
-        {3, 0, 1, 2, 4} // C4
-      },
-      [](
-        const unsigned& a,
-        const unsigned& b
-      ) -> double {
-        if(a == b) {
-          return 0;
-        }
-
-        if(a == 4 || b == 4) { // all bonds to axial ligand are 90°
-          return M_PI / 2; 
-        }
-
-        if((a + b) % 2 == 0) { // 0 + 2 or 1 + 3 are trans
-          return M_PI;
-        }
-
-        // rest are cis
-        return M_PI / 2;
-      },
-      TetrahedronList {
-#ifdef USE_ALTERNATE_TETRAHEDRA
-        // Alternate
-        {{0, 1, 4, 2}}, 
-        {{0, 3, 2, 4}}
-#else 
-        // Regular
-        {{0, 1, 4, boost::none}},
-        {{1, 2, 4, boost::none}},
-        {{2, 3, 4, boost::none}},
-        {{3, 0, 4, boost::none}}
-#endif
-      },
-      CoordinateList {
-        Eigen::Vector3d::UnitX(),
-        Eigen::Vector3d::UnitY(),
-        - Eigen::Vector3d::UnitX(),
-        - Eigen::Vector3d::UnitY(),
-        Eigen::Vector3d::UnitZ()
-      }
-    }
-  }, 
-  {
-    Name::TrigonalBiPyramidal,
-    SymmetryInformation {
-      /* Viewed from the top of the pyramid. The central atom is ( ), 3 and 4 
-       * are axial.
-       *
-       *     3
-       *     |  2
-       *     | :    <- behind view plane
-       * 0--(_)
-       *     | \    <- in front of view plane
-       *     |  1
-       *     4
-       */
-      "trigonal bipyramidal",
-      5,
-      RotationsList {
-        {2, 0, 1, 3, 4}, // C3
-        {0, 2, 1, 4, 3}, // C2 on 0
-        {2, 1, 0, 4, 3}, // C2 on 1
-        {1, 0, 2, 4, 3} // C2 on 2
-      },
-      [](
-        const unsigned& a,
-        const unsigned& b
-      ) -> double {
-        if(a == b) {
-          return 0;
-        }
-
-        unsigned smaller = std::min(a, b), larger = std::max(a, b);
-        if(larger < 3) {
-          // -> smaller < 2, this means either 0,1 0,2 1,2 axial
-          return ConstexprMagic::Math::toRadians<double>(120);
-        } else if(larger == 3) {
-          // -> smaller < 3, this means {1,2,3}, 3 
-          return M_PI / 2;
-        } else if(smaller < 3) {
-          // now, larger must be 4 (process of elimination), so if a is not 3:
-          return M_PI / 2;
-        } else {
-          // only case left: 3,4
-          return M_PI;
-        }
-      },
-      TetrahedronList {
-        {{0, 1, 3, 2}},
-        {{0, 1, 2, 4}}
-      },
-      CoordinateList {
-        Eigen::Vector3d::UnitX(),
-        Eigen::AngleAxisd(
-          2 * M_PI / 3,
-          Eigen::Vector3d::UnitZ()
-        ) * Eigen::Vector3d::UnitX(),
-        Eigen::AngleAxisd(
-          - 2 * M_PI / 3,
-          Eigen::Vector3d::UnitZ()
-        ) * Eigen::Vector3d::UnitX(),
-        Eigen::Vector3d::UnitZ(),
-        - Eigen::Vector3d::UnitZ()
-      }
-    }
-  }, 
-  {
-    Name::PentagonalPlanar,
-    SymmetryInformation {
-      /* 
-       * All in plane:
-       *
-       *      0
-       *  1.  |  .4
-       *    °(_)°
-       *    /   \
-       *   2     3
-       *
-       */
-      "pentagonal planar",
-      5,
-      RotationsList {
-        {4, 0, 1, 2, 3}, // C5
-        {0, 4, 3, 2, 1} // C2
-      },
-      [](
-        const unsigned& a,
-        const unsigned& b
-      ) -> double {
-        unsigned absDiff = std::min(a - b, b - a);
-        return std::min(
-          absDiff,
-          std::min(absDiff - 5, 5 - absDiff)
-        ) * ConstexprMagic::Math::toRadians<double>(72);
-      },
-      TetrahedronList {},
-      CoordinateList {
-        Eigen::Vector3d::UnitX(),
-        Eigen::AngleAxisd(
-          2 * M_PI / 5,
-          Eigen::Vector3d::UnitZ()
-        ) * Eigen::Vector3d::UnitX(),
-        Eigen::AngleAxisd(
-          2 * 2 * M_PI / 5,
-          Eigen::Vector3d::UnitZ()
-        ) * Eigen::Vector3d::UnitX(),
-        Eigen::AngleAxisd(
-          3 * 2 * M_PI / 5,
-          Eigen::Vector3d::UnitZ()
-        ) * Eigen::Vector3d::UnitX(),
-        Eigen::AngleAxisd(
-          4 * 2 * M_PI / 5,
-          Eigen::Vector3d::UnitZ()
-        ) * Eigen::Vector3d::UnitX()
-      }
-    }
-  }, 
-  {
-    Name::Octahedral,
-    SymmetryInformation {
-      /* The central atom is ( ), 4 and 5 are axial, the rest equatorial.
-       *
-       *     4
-       *  3  |  2
-       *   : | :
-       *    (_)        
-       *   / | \
-       *  0  |  1
-       *     5
-       *
-       * Where /, \ denote bonds in front of the view plane, : denotes bonds
-       * behind the view plane.
-       */
-      "octahedral",
-      6,
-      RotationsList {
-        {3, 0, 1, 2, 4, 5}, // vertical C4
-        {0, 5, 2, 4, 1, 3}, // horizontal C4
-        {4, 1, 5, 3, 2, 0} // horizontal C4'
-      },
-      [](
-        const unsigned& a,
-        const unsigned& b
-      ) -> double {
-        if(a == b) {
-          return 0;
-        }
-        
-        if(
-          (
-            std::max(a, b) < 4 // if the largest is < 4, then equatorial 
-            && (a + b) % 2 == 0 // this gives trans eq ligands
-          ) || std::min(a, b) == 4 // this indicates 4,5 (axial trans)
-        ) {
-          return M_PI;
-        } 
-
-        return M_PI / 2;
-      },
-      TetrahedronList {
-#ifdef USE_ALTERNATE_TETRAHEDRA
-        // Alternate
-        {{3, 0, 4, 5}},
-        {{0, 1, 4, 5}},
-        {{1, 2, 4, 5}},
-        {{2, 3, 4, 5}}
-#else
-        // Regular
-        {{3, 0, 4, boost::none}},
-        {{0, 1, 4, boost::none}},
-        {{1, 2, 4, boost::none}},
-        {{2, 3, 4, boost::none}},
-        {{3, 0, boost::none, 5}},
-        {{0, 1, boost::none, 5}},
-        {{1, 2, boost::none, 5}},
-        {{2, 3, boost::none, 5}}
-#endif
-      },
-      CoordinateList {
-        Eigen::Vector3d::UnitX(),
-        Eigen::Vector3d::UnitY(),
-        - Eigen::Vector3d::UnitX(),
-        - Eigen::Vector3d::UnitY(),
-        Eigen::Vector3d::UnitZ(),
-        - Eigen::Vector3d::UnitZ()
-      }
-    }
-  },
-  {
-    Name::TrigonalPrismatic,
-    SymmetryInformation {
-      /* 
-       *  3  4  5
-       *   : | :
-       *    (_)        
-       *   : | :
-       *  0  1  2
-       *
-       * Where /, \ denote bonds in front of the view plane, : denotes bonds
-       * behind the view plane.
-       *
-       * Angles 
-       *  0-1, 0-2 -> 86°
-       *  0-3 -> 76°
-       *  0-4, 0-5 -> 134°
-       * 
-       * From [W(CH3)6], Haaland, Hammel, Rypdal, Volden, J. Am. Chem. Soc. 1990 
-       */
-      "trigonal prismatic",
-      6,
-      RotationsList {
-        {2, 0, 1, 5, 3, 4}, // C3 axial
-        {5, 4, 3, 2, 1, 0} // C2 betw. 1, 4
-      },
-      [](
-        const unsigned& a,
-        const unsigned& b
-      ) -> double {
-        if(a == b) {
-          return 0;
-        } 
-        
-        // Between plane symmetric
-        if(std::min(a - b, b - a) == 3) {
-          return ConstexprMagic::Math::toRadians<double>(76);
-        } 
-
-        // In plane triangle
-        if(
-          (a < 3 && b < 3)
-          || (a >= 3 && b >= 3)
-        ) {
-          return ConstexprMagic::Math::toRadians<double>(86);
-        } 
-
-        // Between plane asymmetric
-        return ConstexprMagic::Math::toRadians<double>(134);
-      },
-      TetrahedronList {
-        // TODO dubious if this captures all relevant information, too limited
-        {{boost::none, 0, 1, 2}},
-        {{3, boost::none, 4, 5}}
-      },
-      CoordinateList {
-        // 0, lower X by 76/2° into -Z
-        Eigen::AngleAxisd(
-          M_PI * 38 / 180,
-          Eigen::Vector3d::UnitY()
-        ) * Eigen::Vector3d::UnitX(),
-        // 1, take 0 and rotate 2 * pi / 3 around Z
-        Eigen::AngleAxisd(
-          2 * M_PI / 3,
-          Eigen::Vector3d::UnitZ()
-        ) * Eigen::AngleAxisd(
-          M_PI * 38 / 180,
-          Eigen::Vector3d::UnitY()
-        ) * Eigen::Vector3d::UnitX(),
-        // 2, take 0 and rotate - 2 * pi / 3 around Z
-        Eigen::AngleAxisd(
-          - 2 * M_PI / 3,
-          Eigen::Vector3d::UnitZ()
-        ) * Eigen::AngleAxisd(
-          M_PI * 38 / 180,
-          Eigen::Vector3d::UnitY()
-        ) * Eigen::Vector3d::UnitX(),
-        // 3, raise X by 76/2° into Z
-        Eigen::AngleAxisd(
-          - M_PI * 38 / 180,
-          Eigen::Vector3d::UnitY()
-        ) * Eigen::Vector3d::UnitX(),
-        // 4, take 3 and rotate 2 * pi / 3 around Z
-        Eigen::AngleAxisd(
-          2 * M_PI / 3,
-          Eigen::Vector3d::UnitZ()
-        ) * Eigen::AngleAxisd(
-          - M_PI * 38 / 180,
-          Eigen::Vector3d::UnitY()
-        ) * Eigen::Vector3d::UnitX(),
-        // 5, take 3 and rotate - 2 * pi / 3 around Z
-        Eigen::AngleAxisd(
-          - 2 * M_PI / 3,
-          Eigen::Vector3d::UnitZ()
-        ) * Eigen::AngleAxisd(
-          - M_PI * 38 / 180,
-          Eigen::Vector3d::UnitY()
-        ) * Eigen::Vector3d::UnitX(),
-      }
-    }
-  },
-  {
-    Name::PentagonalPyramidal,
-    SymmetryInformation {
-      /* 
-       *      0
-       *  1.  |  .4
-       *    °(5)°
-       *    :   :
-       *   2     3
-       *
-       * 0-4 are in plane,
-       * 5 is above plane,
-       * ( ) signifies the central atom beneath it
-       */
-      "pentagonal pyramidal",
-      6,
-      RotationsList {
-        {4, 0, 1, 2, 3, 5} // C5 axial
-      },
-      [](
-        const unsigned& a,
-        const unsigned& b
-      ) -> double {
-        if(a == b) {
-          return 0;
-        }
-
-        if(a == 5 || b == 5) {
-          return M_PI / 2;
-        }  
-        
-        // remainder are identical to PentagonalPlanar
-        unsigned absDiff = std::min(a - b, b - a);
-        return std::min(
-          absDiff,
-          std::min(absDiff - 5, 5 - absDiff)
-        ) * ConstexprMagic::Math::toRadians<double>(72);
-      },
-      TetrahedronList {
-#ifdef USE_ALTERNATE_TETRAHEDRA
-        // Alternate
-        {{0, 1, 5, 2}},
-        {{2, 3, 5, 4}},
-        {{4, 5, boost::none, 0}}
-#else
-        // Regular
-        {{0, boost::none, 1, 5}},
-        {{1, boost::none, 2, 5}},
-        {{2, boost::none, 3, 5}},
-        {{3, boost::none, 4, 5}},
-        {{4, boost::none, 0, 5}}
-#endif
-      },
-      CoordinateList {
-        Eigen::Vector3d::UnitX(),
-        Eigen::AngleAxisd(
-          2 * M_PI / 5,
-          Eigen::Vector3d::UnitZ()
-        ) * Eigen::Vector3d::UnitX(),
-        Eigen::AngleAxisd(
-          2 * 2 * M_PI / 5,
-          Eigen::Vector3d::UnitZ()
-        ) * Eigen::Vector3d::UnitX(),
-        Eigen::AngleAxisd(
-          3 * 2 * M_PI / 5,
-          Eigen::Vector3d::UnitZ()
-        ) * Eigen::Vector3d::UnitX(),
-        Eigen::AngleAxisd(
-          4 * 2 * M_PI / 5,
-          Eigen::Vector3d::UnitZ()
-        ) * Eigen::Vector3d::UnitX(),
-        Eigen::Vector3d::UnitZ()
-      }
-    }
-  },
-  {
-    Name::PentagonalBiPyramidal,
-    SymmetryInformation {
-      /* 
-       * 3, 5, (_) and 6 in plane, 1 and 2 in front, 0 and 4 in back
-       *
-       *      5
-       *  0_  | .4
-       *   _:(_) – 3
-       *  1   |°·2
-       *      6
-       *
-       * 0-4 are equatorial, 
-       * 5,6 are axial
-       */
-      "pentagonal bipyramidal",
-      7,
-      RotationsList {
-        {4, 0, 1, 2, 3, 5, 6}, // C5 axial
-        {1, 0, 4, 3, 2, 6, 5} // C2 equatorial on 3
-      },
-      [](
-        const unsigned& a,
-        const unsigned& b
-      ) -> double {
-        if(a == b) {
-          return 0;
-        }
-
-        if(a + b == 11) {
-          return M_PI; // trans 5,6
-        }
-
-        if(ConstexprMagic::Math::XOR(a > 4, b > 4)) {
-          return M_PI / 2; // any angle to axial index
-        }
-
-        // remainder are equatorial angles, like PentagonalPlanar
-        unsigned absDiff = std::min(a - b, b - a);
-        return std::min(
-          absDiff,
-          std::min(absDiff - 5, 5 - absDiff)
-        ) * ConstexprMagic::Math::toRadians<double>(72);
-      },
-      TetrahedronList {
-#ifdef USE_ALTERNATE_TETRAHEDRA
-        // Alternate
-        {{0, 1, 5, 6}},
-        {{1, 2, 5, 6}},
-        {{2, 3, 5, 6}},
-        {{3, 4, 5, 6}},
-        {{4, 0, 5, 6}}
-#else
-        // Regular
-        {{0, 1, 5, boost::none}},
-        {{1, 2, 5, boost::none}},
-        {{2, 3, 5, boost::none}},
-        {{3, 4, 5, boost::none}},
-        {{4, 0, 5, boost::none}},
-        {{0, 1, boost::none, 6}},
-        {{1, 2, boost::none, 6}},
-        {{2, 3, boost::none, 6}},
-        {{3, 4, boost::none, 6}},
-        {{4, 0, boost::none, 6}}
-#endif
-      },
-      CoordinateList {
-        Eigen::Vector3d::UnitX(),
-        Eigen::AngleAxisd(
-          2 * M_PI / 5,
-          Eigen::Vector3d::UnitZ()
-        ) * Eigen::Vector3d::UnitX(),
-        Eigen::AngleAxisd(
-          2 * 2 * M_PI / 5,
-          Eigen::Vector3d::UnitZ()
-        ) * Eigen::Vector3d::UnitX(),
-        Eigen::AngleAxisd(
-          3 * 2 * M_PI / 5,
-          Eigen::Vector3d::UnitZ()
-        ) * Eigen::Vector3d::UnitX(),
-        Eigen::AngleAxisd(
-          4 * 2 * M_PI / 5,
-          Eigen::Vector3d::UnitZ()
-        ) * Eigen::Vector3d::UnitX(),
-        Eigen::Vector3d::UnitZ(),
-        - Eigen::Vector3d::UnitZ()
-      }
-    }
-  },
-  {
-    Name::SquareAntiPrismatic,
-    SymmetryInformation {
-      /*  Two representations, one oblique, the other more helpful.
-       *  The first is a side-on view. 0 is mostly hidden by 1, 3 mostly hidden 
-       *  by 2. 4 and 6 are in the viewing plane while 5 juts out above plane and
-       *  7 dips behind plane. 
-       *
-       *  4   7 5 6
-       *    : ·/ :
-       *     (__)
-       *    ·/  \·
-       *   01    23 
-       *
-       * Below is a top-down view. Strong lines indicate above-plane bonds, dots
-       * indicate below-plane bonds.
-       *
-       *   0   7   3
-       *     · | ·
-       *   4 –( )– 6
-       *     · | ·
-       *   1   5   2
-       *
-       * Angles:
-       *
-       *   in-plane cis (4, 5) -> 55°
-       *   in-plane trans (4, 6) -> 148°
-       *   short between planes (0, 4) -> 51°
-       *   long between planes (0, 5) -> 175°
-       *
-       * from [ReF8]2-, Koz'min, P.A., Zhurnal Strukturnoi Khimii 1964 
-       * HINT: use the ICSD for angle calculations and preview
-       *
-       */
-      "square antiprismatic",
-      8,
-      RotationsList {
-        {3, 0, 1, 2, 7, 4, 5, 6}, // C4 axial
-        /* 180° on equatorial axis in plane with 4, 6 
-         *
-         *   1   5   2
-         *     \ · /
-         * – 4 ·( )· 6 –––––– equatorial axis
-         *     / · \
-         *   0   7   3
-         *
-         * and 45° anticlockwise on axial axis
-         *           
-         *   5   2   6
-         *     · | ·
-         *   1 –( )– 3
-         *     · | ·
-         *   4   0   7
-         *
-         */
-        {5, 4, 7, 6, 1, 0, 3, 2}, 
-      },
-#ifdef USE_CONSTEXPR_SQUARE_ANTIPRISMATIC_LOOKUP_TABLE
-      [](
-        const unsigned& a,
-        const unsigned& b
-      ) -> double {
-        if(a == b) {
-          return 0;
-        }
-
-        return squareAntiprismaticAngles.at(
-          std::min(a, b),
-          std::max(a, b)
-        );
-      },
-#else
-      [](
-        const unsigned& a,
-        const unsigned& b
-      ) -> double {
-        if(a == b) {
-          return 0;
-        } 
-        
-        if(
-          (a < 4 && b < 4)
-          || (a >= 4 && b >= 4)
-        ) { // in plane
-          if((a + b) % 2 == 1) { // cis
-            return ConstexprMagic::Math::toRadians<double>(72.9875); 
-          } 
-          
-          // otherwise trans
-          return ConstexprMagic::Math::toRadians<double>(114.475);
-        }
-        
-        // remaining cases are between planes
-        unsigned minDiff = std::min(a - b, b - a);
-        if(minDiff == 3 || minDiff == 4 || minDiff == 7) { // short
-          return ConstexprMagic::Math::toRadians<double>(78.05);
-        } 
-
-        // lsat case is long between planes
-        return ConstexprMagic::Math::toRadians<double>(142.275);
-      },
-#endif
-      TetrahedronList {
-#ifdef USE_ALTERNATE_TETRAHEDRA
-        // Alternate
-        {{0, 1, 4, 6}},
-        {{1, 2, 5, 7}},
-        {{2, 3, 6, 4}},
-        {{3, 0, 7, 5}},
-#else 
-        // Regular
-        {{7, 0, 4, boost::none}},
-        {{0, 4, boost::none, 1}},
-        {{4, 1, 5, boost::none}},
-        {{1, 5, boost::none, 2}},
-        {{5, 2, 6, boost::none}},
-        {{2, 6, boost::none, 3}},
-        {{6, 3, 7, boost::none}},
-        {{3, 7, boost::none, 0}}
-#endif
-      },
-      // TODO not quite ideal, not oriented along any axis...
-      CoordinateList { // generated w/ reference/minimal.py
-        {-0.00928803, 0.61156848, 0.79113698},
-        {0.79562737, 0.60564101, -0.01326839},
-        {0.79562737, -0.60564101, -0.01326839},
-        {-0.00928803, -0.61156848, 0.79113698},
-        {-0.3961716, 0.85216935, -0.34184129},
-        {0.29375817, 0., -0.95587977},
-        {-0.3961716, -0.85216935, -0.34184129},
-        {-0.98308669, 0., 0.18314084}
-      }
-    }
-  }
-};
-=======
 namespace Symmetry {
 
 namespace data {
@@ -1203,6 +161,5 @@
 
   return dataMap;
 }
->>>>>>> faa91873
 
 } // namespace Symmetry